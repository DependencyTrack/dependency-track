--- conflicted
+++ resolved
@@ -24,17 +24,10 @@
     runs-on: ubuntu-latest
     steps:
       - name: Checkout Repository
-<<<<<<< HEAD
-        uses: actions/checkout@v4.1.0
-
-      - name: Set up JDK
-        uses: actions/setup-java@v3.13.0
-=======
         uses: actions/checkout@b4ffde65f46336ab88eb53be808477a3936bae11 # tag=v4.1.1
 
       - name: Set up JDK
         uses: actions/setup-java@0ab4596768b603586c0de567f2430c30f5b0d2b0 # tag=v3.13.0
->>>>>>> 1e03107b
         with:
           distribution: 'temurin'
           java-version: '17'
@@ -81,11 +74,7 @@
 
     steps:
       - name: Checkout Repository
-<<<<<<< HEAD
-        uses: actions/checkout@v4.1.0
-=======
         uses: actions/checkout@b4ffde65f46336ab88eb53be808477a3936bae11 # tag=v4.1.1
->>>>>>> 1e03107b
 
       - name: Download Artifacts
         uses: actions/download-artifact@9bc31d5ccc31df68ecc42ccf4149144866c47d8a # tag=v3.0.2
