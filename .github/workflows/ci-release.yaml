name: Release CI

on:
  workflow_dispatch:
    inputs:
      version-overwrite:
        required: false
        default: ''
        description: 'Use this to overwrite the version number to release, otherwise uses the current SNAPSHOT version (expected format x.y.z)'
        type: string

permissions: { }

jobs:
  prepare-release:
    runs-on: ubuntu-latest
    outputs:
      version: ${{ steps.variables.outputs.version }}
      next-version: ${{ steps.variables.outputs.next-version }}
      release-branch: ${{ steps.variables.outputs.release-branch }}
    steps:
      - name: Checkout Repository
<<<<<<< HEAD
        uses: actions/checkout@v4.1.0
=======
        uses: actions/checkout@b4ffde65f46336ab88eb53be808477a3936bae11 # tag=v4.1.1
>>>>>>> 1e03107b

      - name: Setup Environment
        id: variables
        run: |-
          VERSION="${{ github.event.inputs.version-overwrite }}"
          if [[ -z ${VERSION} ]]; then
            CURRENT_SNAPSHOT=`yq -p=xml '.project.version' pom.xml`
            VERSION=${CURRENT_SNAPSHOT%-SNAPSHOT}
          fi
          NEXT_VERSION="${VERSION%.*}.$((${VERSION##*.} + 1))-SNAPSHOT"

          echo "version=${VERSION}" >> $GITHUB_OUTPUT
          echo "next-version=${NEXT_VERSION}" >> $GITHUB_OUTPUT
          echo "release-branch=${VERSION%.*}.x" >> $GITHUB_OUTPUT

  create-release:
    runs-on: ubuntu-latest
    needs:
      - prepare-release

    env:
      VERSION: ${{ needs.prepare-release.outputs.version }}
      BRANCH_NAME: ${{ needs.prepare-release.outputs.release-branch }}

    steps:
      - name: Checkout Repository
<<<<<<< HEAD
        uses: actions/checkout@v4.1.0

      - name: Set up JDK
        uses: actions/setup-java@v3.13.0
=======
        uses: actions/checkout@b4ffde65f46336ab88eb53be808477a3936bae11 # tag=v4.1.1

      - name: Set up JDK
        uses: actions/setup-java@0ab4596768b603586c0de567f2430c30f5b0d2b0 # tag=v3.13.0
>>>>>>> 1e03107b
        with:
          distribution: 'temurin'
          java-version: '17'
          cache: 'maven'

      - name: Set Version
        run: mvn versions:set -DnewVersion=${VERSION}

      - name: Commit Version
        env:
          GITHUB_TOKEN: ${{ secrets.BOT_RELEASE_TOKEN }}
        run: |-
          MESSAGE="prepare-release: set version to ${VERSION}"
          CONTENT=$(base64 -i pom.xml)

          if [[ -z `git ls-remote --quiet --heads origin "${BRANCH_NAME}"` ]]; then
            SHA=$(git rev-parse ${GITHUB_REF#refs/heads/}:pom.xml)

            # https://gist.github.com/swinton/03e84635b45c78353b1f71e41007fc7c
            gh api --method PUT /repos/{owner}/{repo}/contents/pom.xml \
              --field message="${MESSAGE}" \
              --field content="${CONTENT}" \
              --field encoding="base64" \
              --field branch="${GITHUB_REF_NAME}" \
              --field sha="${SHA}"

            git fetch
            git reset --hard "origin/${GITHUB_REF_NAME}"
            git checkout -b "${BRANCH_NAME}"
            git push origin "${BRANCH_NAME}"
          else
            git checkout "${BRANCH_NAME}"
            SHA=$(git rev-parse ${BRANCH_NAME}:pom.xml)

            gh api --method PUT /repos/{owner}/{repo}/contents/pom.xml \
              --field message="${MESSAGE}" \
              --field content="${CONTENT}" \
              --field encoding="base64" \
              --field branch="${BRANCH_NAME}" \
              --field sha="${SHA}"
          fi

      - name: Create GitHub Release
        env:
          GITHUB_TOKEN: ${{ secrets.BOT_RELEASE_TOKEN }}
        run: |-
          gh release create "${{ needs.prepare-release.outputs.version }}" \
            --target "${{ needs.prepare-release.outputs.release-branch }}" \
            --title "${{ needs.prepare-release.outputs.version }}" \
            --notes-file ".github/default-release-notes.md"

  post-release:
    runs-on: ubuntu-latest
    needs:
      - prepare-release
      - create-release

    env:
      NEXT_VERSION: ${{ needs.prepare-release.outputs.next-version }}
      BRANCH_NAME: ${{ needs.prepare-release.outputs.release-branch }}

    steps:
      - name: Checkout Repository
<<<<<<< HEAD
        uses: actions/checkout@v4.1.0
=======
        uses: actions/checkout@b4ffde65f46336ab88eb53be808477a3936bae11 # tag=v4.1.1
>>>>>>> 1e03107b
        with:
          ref: ${{ needs.prepare-release.outputs.release-branch }}

      - name: Set SNAPSHOT Version after Release
        run: mvn versions:set -DnewVersion=${NEXT_VERSION}

      - name: Commit SNAPSHOT Version
        env:
          GITHUB_TOKEN: ${{ secrets.BOT_RELEASE_TOKEN }}
        run: |-
          MESSAGE="prepare-iteration: set version to ${NEXT_VERSION}"
          CONTENT=$(base64 -i pom.xml)
          SHA=$(git rev-parse ${BRANCH_NAME}:pom.xml)

          gh api --method PUT /repos/{owner}/{repo}/contents/pom.xml \
            --field message="${MESSAGE}" \
            --field content="${CONTENT}" \
            --field encoding="base64" \
            --field branch="${BRANCH_NAME}" \
            --field sha="${SHA}"<|MERGE_RESOLUTION|>--- conflicted
+++ resolved
@@ -20,11 +20,7 @@
       release-branch: ${{ steps.variables.outputs.release-branch }}
     steps:
       - name: Checkout Repository
-<<<<<<< HEAD
-        uses: actions/checkout@v4.1.0
-=======
         uses: actions/checkout@b4ffde65f46336ab88eb53be808477a3936bae11 # tag=v4.1.1
->>>>>>> 1e03107b
 
       - name: Setup Environment
         id: variables
@@ -51,17 +47,10 @@
 
     steps:
       - name: Checkout Repository
-<<<<<<< HEAD
-        uses: actions/checkout@v4.1.0
-
-      - name: Set up JDK
-        uses: actions/setup-java@v3.13.0
-=======
         uses: actions/checkout@b4ffde65f46336ab88eb53be808477a3936bae11 # tag=v4.1.1
 
       - name: Set up JDK
         uses: actions/setup-java@0ab4596768b603586c0de567f2430c30f5b0d2b0 # tag=v3.13.0
->>>>>>> 1e03107b
         with:
           distribution: 'temurin'
           java-version: '17'
@@ -125,11 +114,7 @@
 
     steps:
       - name: Checkout Repository
-<<<<<<< HEAD
-        uses: actions/checkout@v4.1.0
-=======
         uses: actions/checkout@b4ffde65f46336ab88eb53be808477a3936bae11 # tag=v4.1.1
->>>>>>> 1e03107b
         with:
           ref: ${{ needs.prepare-release.outputs.release-branch }}
 
