--- conflicted
+++ resolved
@@ -9,11 +9,7 @@
     runs-on: ubuntu-latest
     steps:
       - name: Checkout Repository
-<<<<<<< HEAD
-        uses: actions/checkout@v4.1.0
-=======
         uses: actions/checkout@b4ffde65f46336ab88eb53be808477a3936bae11 # tag=v4.1.1
->>>>>>> 1e03107b
 
       - name: Dependency Review
         uses: actions/dependency-review-action@fde92acd0840415674c16b39c7d703fc28bc511e # tag=v3.1.2