<?xml version="1.0" encoding="UTF-8"?>
<!--
  ~ This file is part of Dependency-Track.
  ~
  ~ Licensed under the Apache License, Version 2.0 (the "License");
  ~ you may not use this file except in compliance with the License.
  ~ You may obtain a copy of the License at
  ~
  ~   http://www.apache.org/licenses/LICENSE-2.0
  ~
  ~ Unless required by applicable law or agreed to in writing, software
  ~ distributed under the License is distributed on an "AS IS" BASIS,
  ~ WITHOUT WARRANTIES OR CONDITIONS OF ANY KIND, either express or implied.
  ~ See the License for the specific language governing permissions and
  ~ limitations under the License.
  ~
  ~ SPDX-License-Identifier: Apache-2.0
  ~ Copyright (c) Steve Springett. All Rights Reserved.
  -->
<project xmlns="http://maven.apache.org/POM/4.0.0"
         xmlns:xsi="http://www.w3.org/2001/XMLSchema-instance"
         xsi:schemaLocation="http://maven.apache.org/POM/4.0.0 http://maven.apache.org/xsd/maven-4.0.0.xsd">

    <parent>
        <groupId>us.springett</groupId>
        <artifactId>alpine-parent</artifactId>
<<<<<<< HEAD
        <version>2.2.3</version>
=======
        <version>2.2.4-SNAPSHOT</version>
>>>>>>> 1e03107b
    </parent>

    <modelVersion>4.0.0</modelVersion>
    <groupId>org.dependencytrack</groupId>
    <artifactId>dependency-track</artifactId>
    <packaging>war</packaging>
    <version>4.10.0-SNAPSHOT</version>

    <name>Dependency-Track</name>
    <url>https://dependencytrack.org/</url>
    <description>Dependency-Track is an intelligent component analysis platform that allows organizations to identify and reduce risk in the software supply chain.</description>
    <inceptionYear>2013</inceptionYear>
    <organization>
        <name>OWASP</name>
    </organization>

    <licenses>
        <license>
            <name>Apache-2.0</name>
            <url>http://www.apache.org/licenses/LICENSE-2.0.txt</url>
            <distribution>repo</distribution>
        </license>
    </licenses>

    <developers>
        <developer>
            <name>Steve Springett</name>
            <email>Steve.Springett@owasp.org</email>
            <organization>OWASP</organization>
            <organizationUrl>http://www.owasp.org/</organizationUrl>
            <roles>
                <role>Architect</role>
                <role>Developer</role>
            </roles>
        </developer>
    </developers>

    <scm>
        <connection>scm:git:git@github.com:DependencyTrack/dependency-track.git</connection>
        <url>https://github.com/DependencyTrack/dependency-track.git</url>
        <developerConnection>scm:git:git@github.com:DependencyTrack/dependency-track.git</developerConnection>
        <tag>HEAD</tag>
    </scm>

    <issueManagement>
        <system>github</system>
        <url>https://github.com/DependencyTrack/dependency-track/issues</url>
    </issueManagement>

    <ciManagement>
        <system>github-actions</system>
        <url>https://github.com/DependencyTrack/dependency-track/actions</url>
    </ciManagement>

    <properties>
        <!-- Dependency Versions -->
        <frontend.version>4.9.1</frontend.version>
        <lib.alpine.version>${project.parent.version}</lib.alpine.version>
        <lib.awaitility.version>4.2.0</lib.awaitility.version>
<<<<<<< HEAD
        <lib.cpe-parser.version>2.0.2</lib.cpe-parser.version>
        <lib.cvss-calculator.version>1.4.1</lib.cvss-calculator.version>
        <lib.owasp-rr-calculator.version>1.0.1</lib.owasp-rr-calculator.version>
        <lib.cyclonedx-java.version>8.0.0</lib.cyclonedx-java.version>
=======
        <lib.cloud-sql-connector-jdbc-sqlserver.version>1.15.0</lib.cloud-sql-connector-jdbc-sqlserver.version>
        <lib.cloud-sql-mysql-socket-factory-connector-j-8.version>1.14.1</lib.cloud-sql-mysql-socket-factory-connector-j-8.version>
        <lib.cloud-sql-postgres-socket-factory.version>1.14.1</lib.cloud-sql-postgres-socket-factory.version>
        <lib.cpe-parser.version>2.0.2</lib.cpe-parser.version>
        <lib.cvss-calculator.version>1.4.1</lib.cvss-calculator.version>
        <lib.owasp-rr-calculator.version>1.0.1</lib.owasp-rr-calculator.version>
        <lib.cyclonedx-java.version>8.0.3</lib.cyclonedx-java.version>
        <lib.greenmail.version>1.6.14</lib.greenmail.version>
>>>>>>> 1e03107b
        <lib.jaxb.runtime.version>2.3.8</lib.jaxb.runtime.version>
        <lib.json-unit.version>3.2.2</lib.json-unit.version>
        <!--
          Overriding logstash-logback-encoder version as a temporary workaround until
          https://github.com/stevespringett/Alpine/pull/517 is merged and released.
        -->
        <lib.logstash-logback-encoder.version>7.3</lib.logstash-logback-encoder.version>
        <lib.lucene.version>8.11.2</lib.lucene.version>
        <lib.open-vulnerability-clients.version>5.0.1</lib.open-vulnerability-clients.version>
        <lib.packageurl.version>1.4.1</lib.packageurl.version>
        <lib.pebble.version>3.2.0</lib.pebble.version>
        <lib.resilience4j.version>2.0.2</lib.resilience4j.version>
        <lib.woodstox.version>6.5.0</lib.woodstox.version>
        <lib.junit-params.version>1.1.1</lib.junit-params.version>
        <lib.signpost-core.version>2.1.1</lib.signpost-core.version>
        <lib.httpclient.version>4.5.14</lib.httpclient.version>
        <lib.log4j-over-slf4j.version>2.0.9</lib.log4j-over-slf4j.version>
        <lib.org-kohsuke-github-api.version>1.316</lib.org-kohsuke-github-api.version>
        <!-- JDBC Drivers -->
        <lib.jdbc-driver.mssql.version>12.4.2.jre11</lib.jdbc-driver.mssql.version>
        <!-- Upgrading to 8.0.33 as https://github.com/datanucleus/datanucleus-rdbms/issues/446 is resolved! -->
        <lib.jdbc-driver.mysql.version>8.0.33</lib.jdbc-driver.mysql.version>
        <lib.jdbc-driver.postgresql.version>42.6.0</lib.jdbc-driver.postgresql.version>
        <!-- Maven Plugin Properties -->
        <plugin.cyclonedx.projectType>application</plugin.cyclonedx.projectType>
        <plugin.cyclonedx.outputFormat>json</plugin.cyclonedx.outputFormat>
        <plugin.retirejs.breakOnFailure>false</plugin.retirejs.breakOnFailure>
        <!-- Keep Jetty at 10.0.15 until migration plan is planned/resolved per Steve in https://github.com/DependencyTrack/dependency-track/pull/2725#issuecomment-1532417022! -->
        <plugin.jetty.version>10.0.18</plugin.jetty.version>
        <!-- SonarCloud properties -->
        <sonar.exclusions>src/main/webapp/**</sonar.exclusions>
        <!-- CycloneDX CLI -->
        <cyclonedx-cli.path>cyclonedx</cyclonedx-cli.path>
        <services.bom.merge.skip>true</services.bom.merge.skip>
    </properties>

    <repositories>
        <repository>
            <id>ossrh-snapshot</id>
            <url>https://oss.sonatype.org/content/repositories/snapshots</url>
            <snapshots>
                <updatePolicy>always</updatePolicy>
                <enabled>true</enabled>
            </snapshots>
        </repository>
    </repositories>

    <dependencies>
        <!-- Alpine -->
        <dependency>
            <groupId>us.springett</groupId>
            <artifactId>alpine-common</artifactId>
            <version>${lib.alpine.version}</version>
        </dependency>
        <dependency>
            <groupId>us.springett</groupId>
            <artifactId>alpine-model</artifactId>
            <version>${lib.alpine.version}</version>
        </dependency>
        <dependency>
            <groupId>us.springett</groupId>
            <artifactId>alpine-infra</artifactId>
            <version>${lib.alpine.version}</version>
        </dependency>
        <dependency>
            <groupId>us.springett</groupId>
            <artifactId>alpine-server</artifactId>
            <version>${lib.alpine.version}</version>
        </dependency>
        <!-- CVSS Calculator -->
        <dependency>
            <groupId>us.springett</groupId>
            <artifactId>cvss-calculator</artifactId>
            <version>${lib.cvss-calculator.version}</version>
        </dependency>
        <!-- OWASP Risk Rating calculator -->
        <dependency>
            <groupId>us.springett</groupId>
            <artifactId>owasp-risk-rating-calculator</artifactId>
            <version>${lib.owasp-rr-calculator.version}</version>
        </dependency>
        <!-- CPE Parser -->
        <dependency>
            <groupId>us.springett</groupId>
            <artifactId>cpe-parser</artifactId>
            <version>${lib.cpe-parser.version}</version>
        </dependency>
        <!-- CycloneDX -->
        <dependency>
            <groupId>org.cyclonedx</groupId>
            <artifactId>cyclonedx-core-java</artifactId>
            <version>${lib.cyclonedx-java.version}</version>
        </dependency>
        <dependency>
            <groupId>org.glassfish.jaxb</groupId>
            <artifactId>jaxb-runtime</artifactId>
            <version>${lib.jaxb.runtime.version}</version>
        </dependency>
        <dependency>
            <groupId>javax.activation</groupId>
            <artifactId>javax.activation-api</artifactId>
            <version>1.2.0</version>
        </dependency>
        <!-- org.json
        This was previously transitively included with Unirest. However, Unirest v3.x removed reliance on org.json
        in favor of their own API compatible replacement. Therefore, it was necessary to directly include org.json.
        Removal of org.json is documented in https://github.com/DependencyTrack/dependency-track/issues/1113 -->
        <dependency>
            <groupId>org.json</groupId>
            <artifactId>json</artifactId>
            <version>20231013</version>
        </dependency>
        <!-- Package URL -->
        <dependency>
            <groupId>com.github.package-url</groupId>
            <artifactId>packageurl-java</artifactId>
            <version>${lib.packageurl.version}</version>
        </dependency>
        <dependency>
            <groupId>org.apache.lucene</groupId>
            <artifactId>lucene-core</artifactId>
            <version>${lib.lucene.version}</version>
        </dependency>
        <dependency>
            <groupId>org.apache.lucene</groupId>
            <artifactId>lucene-analyzers-common</artifactId>
            <version>${lib.lucene.version}</version>
        </dependency>
        <dependency>
            <groupId>org.apache.lucene</groupId>
            <artifactId>lucene-queryparser</artifactId>
            <version>${lib.lucene.version}</version>
        </dependency>
        <dependency>
            <groupId>org.apache.lucene</groupId>
            <artifactId>lucene-queries</artifactId>
            <version>${lib.lucene.version}</version>
        </dependency>
        <dependency>
            <groupId>org.apache.lucene</groupId>
            <artifactId>lucene-sandbox</artifactId>
            <version>${lib.lucene.version}</version>
        </dependency>

        <dependency>
            <groupId>io.github.jeremylong</groupId>
            <artifactId>open-vulnerability-clients</artifactId>
            <version>${lib.open-vulnerability-clients.version}</version>
        </dependency>

        <!-- Pebble templating engine -->
        <dependency>
            <groupId>io.pebbletemplates</groupId>
            <artifactId>pebble</artifactId>
            <version>${lib.pebble.version}</version>
        </dependency>

        <dependency>
            <groupId>org.apache.httpcomponents</groupId>
            <artifactId>httpclient</artifactId>
            <version>${lib.httpclient.version}</version>
        </dependency>

        <dependency>
            <groupId>oauth.signpost</groupId>
            <artifactId>signpost-core</artifactId>
            <version>${lib.signpost-core.version}</version>
            <scope>compile</scope>
        </dependency>

        <dependency>
            <groupId>org.apache.httpcomponents</groupId>
            <artifactId>httpmime</artifactId>
            <version>${lib.httpclient.version}</version>
        </dependency>


        <dependency>
            <groupId>com.fasterxml.woodstox</groupId>
            <artifactId>woodstox-core</artifactId>
            <version>${lib.woodstox.version}</version>
        </dependency>

        <dependency>
            <groupId>org.apache.maven</groupId>
            <artifactId>maven-artifact</artifactId>
            <version>3.9.5</version>
        </dependency>
        <!-- Bundle JDBC drivers -->
        <dependency>
            <groupId>com.microsoft.sqlserver</groupId>
            <artifactId>mssql-jdbc</artifactId>
            <version>${lib.jdbc-driver.mssql.version}</version>
        </dependency>
        <dependency>
            <groupId>mysql</groupId>
            <artifactId>mysql-connector-java</artifactId>
            <version>${lib.jdbc-driver.mysql.version}</version>
            <exclusions>
                <!--
                    Protobuf is only required for MySQL X DevAPI, which we do not use.
                    https://dev.mysql.com/doc/connector-j/8.0/en/connector-j-installing-maven.html
                -->
                <exclusion>
                    <groupId>com.google.protobuf</groupId>
                    <artifactId>protobuf-java</artifactId>
                </exclusion>
            </exclusions>
        </dependency>
        <dependency>
            <groupId>org.postgresql</groupId>
            <artifactId>postgresql</artifactId>
            <version>${lib.jdbc-driver.postgresql.version}</version>
        </dependency>
        <dependency>
            <groupId>com.google.cloud.sql</groupId>
            <artifactId>mysql-socket-factory-connector-j-8</artifactId>
            <version>${lib.cloud-sql-mysql-socket-factory-connector-j-8.version}</version>
        </dependency>
        <dependency>
            <groupId>com.google.cloud.sql</groupId>
            <artifactId>postgres-socket-factory</artifactId>
            <version>${lib.cloud-sql-postgres-socket-factory.version}</version>
        </dependency>
        <dependency>
            <groupId>com.google.cloud.sql</groupId>
            <artifactId>cloud-sql-connector-jdbc-sqlserver</artifactId>
            <version>${lib.cloud-sql-connector-jdbc-sqlserver.version}</version>
        </dependency>
        <!-- Xerces -->
        <dependency>
            <groupId>xerces</groupId>
            <artifactId>xercesImpl</artifactId>
            <version>2.12.2</version>
            <exclusions>
                <exclusion>
                    <groupId>xml-apis</groupId>
                    <artifactId>xml-apis</artifactId>
                </exclusion>
            </exclusions>
        </dependency>
        <!-- Commons Compress -->
        <dependency>
            <groupId>org.apache.commons</groupId>
            <artifactId>commons-compress</artifactId>
            <version>1.25.0</version>
        </dependency>
        <!-- Resilience4J -->
        <dependency>
            <groupId>io.github.resilience4j</groupId>
            <artifactId>resilience4j-retry</artifactId>
            <version>${lib.resilience4j.version}</version>
        </dependency>
        <dependency>
            <groupId>io.github.resilience4j</groupId>
            <artifactId>resilience4j-ratelimiter</artifactId>
            <version>${lib.resilience4j.version}</version>
        </dependency>
        <dependency>
            <groupId>io.github.resilience4j</groupId>
            <artifactId>resilience4j-micrometer</artifactId>
            <version>${lib.resilience4j.version}</version>
        </dependency>

        <dependency>
            <groupId>org.slf4j</groupId>
            <artifactId>log4j-over-slf4j</artifactId>
            <version>${lib.log4j-over-slf4j.version}</version>
        </dependency>

        <dependency>
            <groupId>org.kohsuke</groupId>
            <artifactId>github-api</artifactId>
            <version>${lib.org-kohsuke-github-api.version}</version>
        </dependency>

        <!-- Test Dependencies -->
        <dependency>
            <groupId>junit</groupId>
            <artifactId>junit</artifactId>
            <version>${lib.junit.version}</version>
            <scope>test</scope>
        </dependency>
        <dependency>
            <groupId>pl.pragmatists</groupId>
            <artifactId>JUnitParams</artifactId>
            <version>${lib.junit-params.version}</version>
        </dependency>
        <dependency>
            <groupId>org.glassfish.jersey.test-framework.providers</groupId>
            <artifactId>jersey-test-framework-provider-grizzly2</artifactId>
            <version>${lib.jersey.version}</version>
            <scope>test</scope>
        </dependency>
        <dependency>
            <groupId>org.glassfish.jersey.connectors</groupId>
            <artifactId>jersey-grizzly-connector</artifactId>
            <version>${lib.jersey.version}</version>
            <scope>test</scope>
        </dependency>
        <dependency>
            <groupId>org.mockito</groupId>
            <artifactId>mockito-core</artifactId>
            <version>${lib.mockito.version}</version>
            <scope>test</scope>

        </dependency>
        <dependency>
            <groupId>com.github.tomakehurst</groupId>
            <artifactId>wiremock-jre8</artifactId>
            <version>2.35.1</version>
            <scope>test</scope>
        </dependency>


        <dependency>
            <groupId>com.github.stefanbirkner</groupId>
            <artifactId>system-rules</artifactId>
            <version>1.19.0</version>
            <scope>test</scope>
        </dependency>
        <dependency>
            <groupId>org.assertj</groupId>
            <artifactId>assertj-core</artifactId>
            <version>${lib.assertj.version}</version>
            <scope>test</scope>
        </dependency>
        <dependency>
            <groupId>net.javacrumbs.json-unit</groupId>
            <artifactId>json-unit-assertj</artifactId>
            <version>${lib.json-unit.version}</version>
            <scope>test</scope>
        </dependency>
        <dependency>
            <groupId>org.mock-server</groupId>
            <artifactId>mockserver-netty</artifactId>
            <version>5.15.0</version>
            <scope>test</scope>
        </dependency>
        <dependency>
            <groupId>org.awaitility</groupId>
            <artifactId>awaitility</artifactId>
            <version>${lib.awaitility.version}</version>
            <scope>test</scope>
        </dependency>
<<<<<<< HEAD
=======
        <dependency>
            <groupId>com.icegreen</groupId>
            <artifactId>greenmail-junit4</artifactId>
            <version>${lib.greenmail.version}</version>
            <scope>test</scope>
        </dependency>
>>>>>>> 1e03107b
    </dependencies>

    <build>
        <finalName>${project.artifactId}</finalName>
        <resources>
            <resource>
                <directory>src/main/resources</directory>
                <filtering>false</filtering>
            </resource>
            <resource>
                <directory>src/main/resources</directory>
                <filtering>true</filtering>
                <includes>
                    <include>application.version</include>
                </includes>
            </resource>
        </resources>
        <testResources>
            <testResource>
                <directory>src/test/resources</directory>
                <filtering>false</filtering>
            </testResource>
        </testResources>
        <plugins>
            <plugin>
                <groupId>org.apache.maven.plugins</groupId>
                <artifactId>maven-checkstyle-plugin</artifactId>
                <version>3.3.1</version>
                <configuration>
                    <configLocation>${project.basedir}/.checkstyle.xml</configLocation>
                    <includeResources>false</includeResources>
                    <includeTestResources>false</includeTestResources>
                </configuration>
                <executions>
                    <execution>
                        <phase>validate</phase>
                        <goals>
                            <goal>check</goal>
                        </goals>
                    </execution>
                </executions>
                <dependencies>
                    <dependency>
                        <groupId>com.puppycrawl.tools</groupId>
                        <artifactId>checkstyle</artifactId>
                        <version>10.9.3</version>
                    </dependency>
                </dependencies>
            </plugin>
            <plugin>
                <groupId>org.apache.maven.plugins</groupId>
                <artifactId>maven-surefire-plugin</artifactId>
                <dependencies>
                    <dependency>
                        <groupId>org.apache.maven.surefire</groupId>
                        <artifactId>surefire-junit4</artifactId>
                        <version>${maven.surefire.plugin.version}</version>
                    </dependency>
                </dependencies>
            </plugin>
            <plugin>
                <groupId>org.codehaus.mojo</groupId>
                <artifactId>exec-maven-plugin</artifactId>
                <executions>
                    <execution>
                        <id>merge-services-bom</id>
                        <phase>prepare-package</phase>
                        <goals>
                            <goal>exec</goal>
                        </goals>
                        <configuration>
                            <executable>${cyclonedx-cli.path}</executable>
                            <arguments>
                                <argument>merge</argument>
                                <argument>--input-files</argument>
                                <argument>${project.build.directory}/bom.json</argument>
                                <argument>${project.basedir}/src/main/resources/services.bom.json</argument>
                                <argument>--output-file</argument>
                                <argument>${project.build.directory}/bom.json</argument>
                            </arguments>
                            <skip>${services.bom.merge.skip}</skip>
                        </configuration>
                    </execution>
                </executions>
            </plugin>
            <plugin>
                <artifactId>maven-antrun-plugin</artifactId>
                <version>3.1.0</version>
                <executions>
                    <execution>
                        <id>deploy-bom</id>
                        <phase>prepare-package</phase>
                        <configuration>
                            <target>
                                <copy file="${project.build.directory}/bom.json"
                                      tofile="${project.build.directory}/${project.artifactId}/.well-known/sbom"/>
                            </target>
                        </configuration>
                        <goals>
                            <goal>run</goal>
                        </goals>
                    </execution>
                </executions>
            </plugin>
            <plugin>
                <groupId>org.eclipse.jetty</groupId>
                <artifactId>jetty-maven-plugin</artifactId>
                <version>${plugin.jetty.version}</version>
                <configuration>
                    <webApp>
                        <contextPath>/</contextPath>
                    </webApp>
                </configuration>
            </plugin>
        </plugins>
    </build>

    <profiles>
        <profile>
            <id>clean-exclude-wars</id>
            <build>
                <pluginManagement>
                    <plugins>
                    <plugin>
                        <groupId>org.apache.maven.plugins</groupId>
                        <artifactId>maven-clean-plugin</artifactId>
                        <version>3.3.2</version>
                        <configuration>
                            <excludeDefaultDirectories>true</excludeDefaultDirectories>
                            <filesets>
                                <fileset>
                                    <directory>target</directory>
                                    <followSymlinks>false</followSymlinks>
                                    <useDefaultExcludes>false</useDefaultExcludes>
                                    <includes>
                                        <include>*/</include>
                                    </includes>
                                    <excludes>
                                        <exclude>dependency-track*.jar</exclude>
                                    </excludes>
                                </fileset>
                            </filesets>
                        </configuration>
                    </plugin>
                    </plugins>
                </pluginManagement>
            </build>
        </profile>
        <profile>
            <id>embedded-jetty</id>
            <activation>
                <property>
                    <name>env.ACTIVATE_EMBEDDED_JETTY</name>
                    <value>true</value>
                </property>
            </activation>
            <properties>
                <war-embedded-finalname>${project.build.finalName}-apiserver</war-embedded-finalname>
            </properties>
        </profile>
        <profile>
            <id>h2-console</id>
            <build>
                <plugins>
                    <plugin>
                        <groupId>org.eclipse.jetty</groupId>
                        <artifactId>jetty-maven-plugin</artifactId>
                        <version>${plugin.jetty.version}</version>
                        <configuration>
                            <webApp>
                                <contextPath>/</contextPath>
                            </webApp>
                            <contextXml>src/test/webapp/WEB-INF/h2-console-activation.xml</contextXml>
                        </configuration>
                    </plugin>
                </plugins>
            </build>
        </profile>
        <profile>
            <id>bundle-ui</id>
            <activation>
                <property>
                    <name>env.ACTIVATE_BUNDLE_UI</name>
                    <value>true</value>
                </property>
            </activation>
            <properties>
                <war-embedded-finalname>${project.build.finalName}-bundled</war-embedded-finalname>
            </properties>
            <build>
                <plugins>
                    <plugin>
                        <artifactId>maven-antrun-plugin</artifactId>
                        <version>3.1.0</version>
                        <executions>
                            <execution>
                                <id>frontend-download</id>
                                <phase>prepare-package</phase>
                                <configuration>
                                    <target>
                                        <get src="https://github.com/DependencyTrack/frontend/releases/download/${frontend.version}/frontend-dist.zip" dest="${project.build.directory}" verbose="true"/>
                                    </target>
                                </configuration>
                                <goals>
                                    <goal>run</goal>
                                </goals>
                            </execution>
                            <execution>
                                <id>frontend-extract</id>
                                <phase>prepare-package</phase>
                                <configuration>
                                    <target>
                                        <unzip src="${project.build.directory}/frontend-dist.zip" dest="${project.build.directory}/frontend">
                                        </unzip>
                                    </target>
                                </configuration>
                                <goals>
                                    <goal>run</goal>
                                </goals>
                            </execution>
                            <execution>
                                <id>frontend-resource-deploy</id>
                                <phase>prepare-package</phase>
                                <configuration>
                                    <target>
                                        <copy todir="${project.build.directory}/${project.artifactId}">
                                            <fileset dir="${project.build.directory}/frontend/dist">
                                                <include name="**/*"/>
                                            </fileset>
                                        </copy>
                                    </target>
                                </configuration>
                                <goals>
                                    <goal>run</goal>
                                </goals>
                            </execution>
                        </executions>
                    </plugin>
                </plugins>
            </build>
        </profile>
    </profiles>

</project><|MERGE_RESOLUTION|>--- conflicted
+++ resolved
@@ -24,11 +24,7 @@
     <parent>
         <groupId>us.springett</groupId>
         <artifactId>alpine-parent</artifactId>
-<<<<<<< HEAD
-        <version>2.2.3</version>
-=======
         <version>2.2.4-SNAPSHOT</version>
->>>>>>> 1e03107b
     </parent>
 
     <modelVersion>4.0.0</modelVersion>
@@ -88,12 +84,6 @@
         <frontend.version>4.9.1</frontend.version>
         <lib.alpine.version>${project.parent.version}</lib.alpine.version>
         <lib.awaitility.version>4.2.0</lib.awaitility.version>
-<<<<<<< HEAD
-        <lib.cpe-parser.version>2.0.2</lib.cpe-parser.version>
-        <lib.cvss-calculator.version>1.4.1</lib.cvss-calculator.version>
-        <lib.owasp-rr-calculator.version>1.0.1</lib.owasp-rr-calculator.version>
-        <lib.cyclonedx-java.version>8.0.0</lib.cyclonedx-java.version>
-=======
         <lib.cloud-sql-connector-jdbc-sqlserver.version>1.15.0</lib.cloud-sql-connector-jdbc-sqlserver.version>
         <lib.cloud-sql-mysql-socket-factory-connector-j-8.version>1.14.1</lib.cloud-sql-mysql-socket-factory-connector-j-8.version>
         <lib.cloud-sql-postgres-socket-factory.version>1.14.1</lib.cloud-sql-postgres-socket-factory.version>
@@ -102,7 +92,6 @@
         <lib.owasp-rr-calculator.version>1.0.1</lib.owasp-rr-calculator.version>
         <lib.cyclonedx-java.version>8.0.3</lib.cyclonedx-java.version>
         <lib.greenmail.version>1.6.14</lib.greenmail.version>
->>>>>>> 1e03107b
         <lib.jaxb.runtime.version>2.3.8</lib.jaxb.runtime.version>
         <lib.json-unit.version>3.2.2</lib.json-unit.version>
         <!--
@@ -448,15 +437,12 @@
             <version>${lib.awaitility.version}</version>
             <scope>test</scope>
         </dependency>
-<<<<<<< HEAD
-=======
         <dependency>
             <groupId>com.icegreen</groupId>
             <artifactId>greenmail-junit4</artifactId>
             <version>${lib.greenmail.version}</version>
             <scope>test</scope>
         </dependency>
->>>>>>> 1e03107b
     </dependencies>
 
     <build>
