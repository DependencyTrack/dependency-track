<?xml version="1.0" encoding="UTF-8"?>
<!--
  ~ This file is part of Dependency-Track.
  ~
  ~ Licensed under the Apache License, Version 2.0 (the "License");
  ~ you may not use this file except in compliance with the License.
  ~ You may obtain a copy of the License at
  ~
  ~   http://www.apache.org/licenses/LICENSE-2.0
  ~
  ~ Unless required by applicable law or agreed to in writing, software
  ~ distributed under the License is distributed on an "AS IS" BASIS,
  ~ WITHOUT WARRANTIES OR CONDITIONS OF ANY KIND, either express or implied.
  ~ See the License for the specific language governing permissions and
  ~ limitations under the License.
  ~
  ~ SPDX-License-Identifier: Apache-2.0
  ~ Copyright (c) OWASP Foundation. All Rights Reserved.
  -->
<project xmlns="http://maven.apache.org/POM/4.0.0"
         xmlns:xsi="http://www.w3.org/2001/XMLSchema-instance"
         xsi:schemaLocation="http://maven.apache.org/POM/4.0.0 http://maven.apache.org/xsd/maven-4.0.0.xsd">

    <parent>
        <groupId>us.springett</groupId>
        <artifactId>alpine-parent</artifactId>
        <version>3.2.0-SNAPSHOT</version>
    </parent>

    <modelVersion>4.0.0</modelVersion>
    <groupId>org.dependencytrack</groupId>
    <artifactId>dependency-track</artifactId>
    <packaging>war</packaging>
    <version>4.13.0-SNAPSHOT</version>

    <name>Dependency-Track</name>
    <url>https://dependencytrack.org/</url>
    <description>Dependency-Track is an intelligent component analysis platform that allows organizations to identify and reduce risk in the software supply chain.</description>
    <inceptionYear>2013</inceptionYear>
    <organization>
        <name>OWASP</name>
    </organization>

    <licenses>
        <license>
            <name>Apache-2.0</name>
            <url>http://www.apache.org/licenses/LICENSE-2.0.txt</url>
            <distribution>repo</distribution>
        </license>
    </licenses>

    <developers>
        <developer>
            <name>Steve Springett</name>
            <email>Steve.Springett@owasp.org</email>
            <organization>OWASP</organization>
            <organizationUrl>http://www.owasp.org/</organizationUrl>
            <roles>
                <role>Architect</role>
                <role>Developer</role>
            </roles>
        </developer>
    </developers>

    <scm>
        <connection>scm:git:git@github.com:DependencyTrack/dependency-track.git</connection>
        <url>https://github.com/DependencyTrack/dependency-track.git</url>
        <developerConnection>scm:git:git@github.com:DependencyTrack/dependency-track.git</developerConnection>
        <tag>HEAD</tag>
    </scm>

    <issueManagement>
        <system>github</system>
        <url>https://github.com/DependencyTrack/dependency-track/issues</url>
    </issueManagement>

    <ciManagement>
        <system>github-actions</system>
        <url>https://github.com/DependencyTrack/dependency-track/actions</url>
    </ciManagement>

    <properties>
        <!-- Java Version -->
        <maven.compiler.source>21</maven.compiler.source>
        <maven.compiler.target>21</maven.compiler.target>

        <!-- Dependency Versions -->
        <frontend.version>4.12.6</frontend.version>
        <lib.alpine.version>${project.parent.version}</lib.alpine.version>
        <lib.awaitility.version>4.2.2</lib.awaitility.version>
        <lib.brotli-decoder.version>0.1.2</lib.brotli-decoder.version>
        <lib.checkstyle.version>10.20.2</lib.checkstyle.version>
        <lib.aws-advanced-jdbc-wrapper.version>2.5.4</lib.aws-advanced-jdbc-wrapper.version>
        <lib.cloud-sql-connector-jdbc-sqlserver.version>1.23.1</lib.cloud-sql-connector-jdbc-sqlserver.version>
        <lib.cloud-sql-mysql-socket-factory-connector-j-8.version>1.21.0</lib.cloud-sql-mysql-socket-factory-connector-j-8.version>
        <lib.cloud-sql-postgres-socket-factory.version>1.21.0</lib.cloud-sql-postgres-socket-factory.version>
        <lib.cpe-parser.version>2.1.0</lib.cpe-parser.version>
        <lib.commons-compress.version>1.27.1</lib.commons-compress.version>
        <lib.commons-text.version>1.13.0</lib.commons-text.version>
        <lib.cvss-calculator.version>1.4.2</lib.cvss-calculator.version>
        <lib.owasp-rr-calculator.version>1.0.1</lib.owasp-rr-calculator.version>
        <lib.cyclonedx-java.version>9.1.0</lib.cyclonedx-java.version>
<<<<<<< HEAD
        <lib.jakarta-validation.version>3.0.2</lib.jakarta-validation.version>
        <lib.greenmail.version>2.1.0</lib.greenmail.version>
=======
        <lib.greenmail.version>2.1.3</lib.greenmail.version>
>>>>>>> 370fb14b
        <lib.jackson.version>2.18.0</lib.jackson.version>
        <lib.jackson-databind.version>2.18.0</lib.jackson-databind.version>
        <lib.json-java.version>20250107</lib.json-java.version>
        <lib.json-unit.version>4.1.0</lib.json-unit.version>
        <lib.junit.version>4.13.2</lib.junit.version>
        <lib.lucene.version>8.11.4</lib.lucene.version>
        <lib.maven-artifact.version>3.9.9</lib.maven-artifact.version>
        <lib.mockserver-netty.version>5.15.0</lib.mockserver-netty.version>
        <lib.open-vulnerability-clients.version>7.2.2</lib.open-vulnerability-clients.version>
        <lib.packageurl.version>1.5.0</lib.packageurl.version>
        <lib.pebble.version>3.2.3</lib.pebble.version>
        <lib.protobuf-java.version>4.29.3</lib.protobuf-java.version>
        <lib.resilience4j.version>2.2.0</lib.resilience4j.version>
        <lib.swagger.version>2.2.25</lib.swagger.version>
        <lib.swagger-parser.version>2.1.22</lib.swagger-parser.version>
        <lib.system-rules.version>1.19.0</lib.system-rules.version>
        <lib.testcontainers.version>1.20.5</lib.testcontainers.version>
        <lib.wiremock.version>2.35.2</lib.wiremock.version>
        <lib.woodstox.version>7.0.0</lib.woodstox.version>
        <lib.junit.version>4.13.2</lib.junit.version>
        <lib.junit-params.version>1.1.1</lib.junit-params.version>
        <lib.signpost-core.version>2.1.1</lib.signpost-core.version>
        <lib.httpclient.version>4.5.14</lib.httpclient.version>
        <lib.httpclient5.version>5.4.2</lib.httpclient5.version>
        <lib.log4j-over-slf4j.version>2.0.17</lib.log4j-over-slf4j.version>
        <lib.org-kohsuke-github-api.version>1.323</lib.org-kohsuke-github-api.version>
        <lib.com-asahaf-javacron.version>1.4.0</lib.com-asahaf-javacron.version>
        <!-- JDBC Drivers -->
        <lib.jdbc-driver.mssql.version>12.8.1.jre11</lib.jdbc-driver.mssql.version>
        <lib.jdbc-driver.mysql.version>8.2.0</lib.jdbc-driver.mysql.version>
        <lib.jdbc-driver.postgresql.version>42.7.4</lib.jdbc-driver.postgresql.version>
        <!-- Maven Plugin Properties -->
        <plugin.retirejs.breakOnFailure>false</plugin.retirejs.breakOnFailure>
        <plugin.jetty.version>12.0.16</plugin.jetty.version>
        <plugin.protoc-jar.version>3.11.4</plugin.protoc-jar.version>
        <!-- SonarCloud properties -->
        <sonar.exclusions>src/main/webapp/**</sonar.exclusions>
        <!-- Tool Versions -->
        <tool.protoc.version>com.google.protobuf:protoc:${lib.protobuf-java.version}</tool.protoc.version>
        <!-- CycloneDX CLI -->
        <cyclonedx-cli.path>cyclonedx</cyclonedx-cli.path>
        <services.bom.merge.skip>true</services.bom.merge.skip>
    </properties>

    <repositories>
        <repository>
            <id>ossrh-snapshot</id>
            <url>https://oss.sonatype.org/content/repositories/snapshots</url>
            <snapshots>
                <updatePolicy>always</updatePolicy>
                <enabled>true</enabled>
            </snapshots>
        </repository>
    </repositories>

    <dependencyManagement>
        <dependencies>
            <!--
              Resolve CVE-2024-57699 (https://github.com/advisories/GHSA-pq2g-wx69-c263).
              Highly unlikely to be exploitable in DT or Alpine, but we're bumping the
              version anyway since the update is low-risk and reduces scanner noise.

              TODO: Remove this when bumping Alpine to >= 3.2.0, which includes a version
               of com.nimbusds:oauth2-oidc-sdk pulling in a newer json-smart version, too.
            -->
            <dependency>
                <groupId>net.minidev</groupId>
                <artifactId>json-smart</artifactId>
                <version>2.5.2</version>
            </dependency>
        </dependencies>
    </dependencyManagement>

    <dependencies>
        <!-- Alpine -->
        <dependency>
            <groupId>us.springett</groupId>
            <artifactId>alpine-common</artifactId>
            <version>${lib.alpine.version}</version>
        </dependency>
        <dependency>
            <groupId>us.springett</groupId>
            <artifactId>alpine-model</artifactId>
            <version>${lib.alpine.version}</version>
        </dependency>
        <dependency>
            <groupId>us.springett</groupId>
            <artifactId>alpine-infra</artifactId>
            <version>${lib.alpine.version}</version>
        </dependency>
        <dependency>
            <groupId>us.springett</groupId>
            <artifactId>alpine-server</artifactId>
            <version>${lib.alpine.version}</version>
        </dependency>
        <!-- CVSS Calculator -->
        <dependency>
            <groupId>us.springett</groupId>
            <artifactId>cvss-calculator</artifactId>
            <version>${lib.cvss-calculator.version}</version>
        </dependency>
        <!-- OWASP Risk Rating calculator -->
        <dependency>
            <groupId>us.springett</groupId>
            <artifactId>owasp-risk-rating-calculator</artifactId>
            <version>${lib.owasp-rr-calculator.version}</version>
        </dependency>
        <!-- CPE Parser -->
        <dependency>
            <groupId>us.springett</groupId>
            <artifactId>cpe-parser</artifactId>
            <version>${lib.cpe-parser.version}</version>
        </dependency>
        <!-- CycloneDX -->
        <dependency>
            <groupId>org.cyclonedx</groupId>
            <artifactId>cyclonedx-core-java</artifactId>
            <version>${lib.cyclonedx-java.version}</version>
        </dependency>

        <!-- org.json
        This was previously transitively included with Unirest. However, Unirest v3.x removed reliance on org.json
        in favor of their own API compatible replacement. Therefore, it was necessary to directly include org.json.
        Removal of org.json is documented in https://github.com/DependencyTrack/dependency-track/issues/1113 -->
        <dependency>
            <groupId>org.json</groupId>
            <artifactId>json</artifactId>
            <version>${lib.json-java.version}</version>
        </dependency>

        <dependency>
            <groupId>jakarta.servlet</groupId>
            <artifactId>jakarta.servlet-api</artifactId>
            <scope>provided</scope>
        </dependency>

        <dependency>
            <groupId>jakarta.validation</groupId>
            <artifactId>jakarta.validation-api</artifactId>
            <version>${lib.jakarta-validation.version}</version> 
        </dependency>

        <dependency>
            <groupId>com.github.package-url</groupId>
            <artifactId>packageurl-java</artifactId>
            <version>${lib.packageurl.version}</version>
        </dependency>

        <dependency>
            <groupId>org.apache.lucene</groupId>
            <artifactId>lucene-core</artifactId>
            <version>${lib.lucene.version}</version>
        </dependency>
        <dependency>
            <groupId>org.apache.lucene</groupId>
            <artifactId>lucene-analyzers-common</artifactId>
            <version>${lib.lucene.version}</version>
        </dependency>
        <dependency>
            <groupId>org.apache.lucene</groupId>
            <artifactId>lucene-queryparser</artifactId>
            <version>${lib.lucene.version}</version>
        </dependency>
        <dependency>
            <groupId>org.apache.lucene</groupId>
            <artifactId>lucene-queries</artifactId>
            <version>${lib.lucene.version}</version>
        </dependency>
        <dependency>
            <groupId>org.apache.lucene</groupId>
            <artifactId>lucene-sandbox</artifactId>
            <version>${lib.lucene.version}</version>
        </dependency>

        <dependency>
            <groupId>io.github.jeremylong</groupId>
            <artifactId>open-vulnerability-clients</artifactId>
            <version>${lib.open-vulnerability-clients.version}</version>
        </dependency>

        <dependency>
            <groupId>io.pebbletemplates</groupId>
            <artifactId>pebble</artifactId>
            <version>${lib.pebble.version}</version>
        </dependency>

        <dependency>
            <groupId>com.google.protobuf</groupId>
            <artifactId>protobuf-java</artifactId>
            <version>${lib.protobuf-java.version}</version>
        </dependency>
        <dependency>
            <groupId>com.google.protobuf</groupId>
            <artifactId>protobuf-java-util</artifactId>
            <version>${lib.protobuf-java.version}</version>
        </dependency>

        <dependency>
            <groupId>io.swagger.core.v3</groupId>
            <artifactId>swagger-jaxrs2-jakarta</artifactId>
            <version>${lib.swagger.version}</version>
        </dependency>
        <dependency>
            <groupId>io.swagger.parser.v3</groupId>
            <artifactId>swagger-parser</artifactId>
            <version>${lib.swagger-parser.version}</version>
            <scope>test</scope>
        </dependency>

        <dependency>
            <groupId>org.apache.httpcomponents</groupId>
            <artifactId>httpclient</artifactId>
            <version>${lib.httpclient.version}</version>
        </dependency>

        <dependency>
            <groupId>org.apache.httpcomponents.client5</groupId>
            <artifactId>httpclient5</artifactId>
            <version>${lib.httpclient5.version}</version>
        </dependency>

        <dependency>
            <groupId>oauth.signpost</groupId>
            <artifactId>signpost-core</artifactId>
            <version>${lib.signpost-core.version}</version>
        </dependency>

        <dependency>
            <groupId>org.brotli</groupId>
            <artifactId>dec</artifactId>
            <version>${lib.brotli-decoder.version}</version>
        </dependency>

        <dependency>
            <groupId>org.apache.httpcomponents</groupId>
            <artifactId>httpmime</artifactId>
            <version>${lib.httpclient.version}</version>
        </dependency>

        <dependency>
            <groupId>com.fasterxml.woodstox</groupId>
            <artifactId>woodstox-core</artifactId>
            <version>${lib.woodstox.version}</version>
        </dependency>

        <dependency>
            <groupId>org.apache.maven</groupId>
            <artifactId>maven-artifact</artifactId>
            <version>${lib.maven-artifact.version}</version>
        </dependency>

        <dependency>
            <groupId>com.microsoft.sqlserver</groupId>
            <artifactId>mssql-jdbc</artifactId>
            <version>${lib.jdbc-driver.mssql.version}</version>
        </dependency>
        <dependency>
            <groupId>com.mysql</groupId>
            <artifactId>mysql-connector-j</artifactId>
            <version>${lib.jdbc-driver.mysql.version}</version>
            <exclusions>
                <!--
                    Protobuf is only required for MySQL X DevAPI, which we do not use.
                    https://dev.mysql.com/doc/connector-j/8.0/en/connector-j-installing-maven.html
                -->
                <exclusion>
                    <groupId>com.google.protobuf</groupId>
                    <artifactId>protobuf-java</artifactId>
                </exclusion>
            </exclusions>
        </dependency>
        <dependency>
            <groupId>org.postgresql</groupId>
            <artifactId>postgresql</artifactId>
            <version>${lib.jdbc-driver.postgresql.version}</version>
        </dependency>
        <dependency>
            <groupId>software.amazon.jdbc</groupId>
            <artifactId>aws-advanced-jdbc-wrapper</artifactId>
            <version>${lib.aws-advanced-jdbc-wrapper.version}</version>
        </dependency>
        <dependency>
            <groupId>com.google.cloud.sql</groupId>
            <artifactId>mysql-socket-factory-connector-j-8</artifactId>
            <version>${lib.cloud-sql-mysql-socket-factory-connector-j-8.version}</version>
        </dependency>
        <dependency>
            <groupId>com.google.cloud.sql</groupId>
            <artifactId>postgres-socket-factory</artifactId>
            <version>${lib.cloud-sql-postgres-socket-factory.version}</version>
        </dependency>
        <dependency>
            <groupId>com.google.cloud.sql</groupId>
            <artifactId>cloud-sql-connector-jdbc-sqlserver</artifactId>
            <version>${lib.cloud-sql-connector-jdbc-sqlserver.version}</version>
        </dependency>

        <dependency>
            <groupId>org.apache.commons</groupId>
            <artifactId>commons-compress</artifactId>
            <version>${lib.commons-compress.version}</version>
        </dependency>

        <dependency>
            <groupId>org.apache.commons</groupId>
            <artifactId>commons-text</artifactId>
            <version>${lib.commons-text.version}</version>
        </dependency>

        <dependency>
            <groupId>io.github.resilience4j</groupId>
            <artifactId>resilience4j-retry</artifactId>
            <version>${lib.resilience4j.version}</version>
        </dependency>
        <dependency>
            <groupId>io.github.resilience4j</groupId>
            <artifactId>resilience4j-ratelimiter</artifactId>
            <version>${lib.resilience4j.version}</version>
        </dependency>
        <dependency>
            <groupId>io.github.resilience4j</groupId>
            <artifactId>resilience4j-micrometer</artifactId>
            <version>${lib.resilience4j.version}</version>
        </dependency>

        <dependency>
            <groupId>org.slf4j</groupId>
            <artifactId>log4j-over-slf4j</artifactId>
            <version>${lib.log4j-over-slf4j.version}</version>
        </dependency>

        <dependency>
            <groupId>org.kohsuke</groupId>
            <artifactId>github-api</artifactId>
            <version>${lib.org-kohsuke-github-api.version}</version>
        </dependency>

        <dependency>
            <groupId>com.asahaf.javacron</groupId>
            <artifactId>javacron</artifactId>
            <version>${lib.com-asahaf-javacron.version}</version>
        </dependency>

        <!-- Test Dependencies -->
        <dependency>
            <groupId>junit</groupId>
            <artifactId>junit</artifactId>
            <version>${lib.junit.version}</version>
            <scope>test</scope>
        </dependency>
        <dependency>
            <groupId>pl.pragmatists</groupId>
            <artifactId>JUnitParams</artifactId>
            <version>${lib.junit-params.version}</version>
            <scope>test</scope>
        </dependency>
        <dependency>
            <groupId>org.glassfish.jersey.test-framework.providers</groupId>
            <artifactId>jersey-test-framework-provider-grizzly2</artifactId>
            <version>${lib.jersey.version}</version>
            <scope>test</scope>
        </dependency>
        <dependency>
            <groupId>org.glassfish.jersey.connectors</groupId>
            <artifactId>jersey-grizzly-connector</artifactId>
            <version>${lib.jersey.version}</version>
            <scope>test</scope>
        </dependency>
        <dependency>
            <groupId>org.mockito</groupId>
            <artifactId>mockito-core</artifactId>
            <version>${lib.mockito.version}</version>
            <scope>test</scope>
        </dependency>

        <dependency>
            <groupId>com.github.tomakehurst</groupId>
            <artifactId>wiremock-jre8</artifactId>
            <version>${lib.wiremock.version}</version>
            <scope>test</scope>
        </dependency>
        <dependency>
            <groupId>com.github.stefanbirkner</groupId>
            <artifactId>system-rules</artifactId>
            <version>${lib.system-rules.version}</version>
            <scope>test</scope>
        </dependency>
        <dependency>
            <groupId>org.assertj</groupId>
            <artifactId>assertj-core</artifactId>
            <version>${lib.assertj.version}</version>
            <scope>test</scope>
        </dependency>
        <dependency>
            <groupId>net.javacrumbs.json-unit</groupId>
            <artifactId>json-unit-assertj</artifactId>
            <version>${lib.json-unit.version}</version>
            <scope>test</scope>
        </dependency>
        <dependency>
            <groupId>org.mock-server</groupId>
            <artifactId>mockserver-netty</artifactId>
            <version>${lib.mockserver-netty.version}</version>
            <scope>test</scope>
        </dependency>
        <dependency>
            <groupId>org.awaitility</groupId>
            <artifactId>awaitility</artifactId>
            <version>${lib.awaitility.version}</version>
            <scope>test</scope>
        </dependency>
        <dependency>
            <groupId>com.icegreen</groupId>
            <artifactId>greenmail-junit4</artifactId>
            <version>${lib.greenmail.version}</version>
            <scope>test</scope>
        </dependency>
        <dependency>
            <groupId>org.testcontainers</groupId>
            <artifactId>testcontainers</artifactId>
            <version>${lib.testcontainers.version}</version>
            <scope>test</scope>
        </dependency>
    </dependencies>

    <build>
        <finalName>${project.artifactId}</finalName>
        <resources>
            <resource>
                <directory>src/main/resources</directory>
                <filtering>false</filtering>
            </resource>
            <resource>
                <directory>src/main/resources</directory>
                <filtering>true</filtering>
                <includes>
                    <include>application.version</include>
                    <include>openapi-configuration.yaml</include>
                </includes>
            </resource>
        </resources>
        <testResources>
            <testResource>
                <directory>src/test/resources</directory>
                <filtering>false</filtering>
            </testResource>
        </testResources>
        <pluginManagement>
            <plugins>
                <!--
                    Plugin invocation is inherited from alpine-parent.
                    Because this is an application, there's no point in attaching sources.
                 -->
                <plugin>
                    <groupId>org.apache.maven.plugins</groupId>
                    <artifactId>maven-source-plugin</artifactId>
                    <executions>
                        <execution>
                            <id>attach-sources</id>
                            <phase>none</phase>
                        </execution>
                    </executions>
                </plugin>

                <!--
                    Plugin invocation is inherited from alpine-parent.
                    Because this is an application, there's no point in attaching javadocs.
                 -->
                <plugin>
                    <groupId>org.apache.maven.plugins</groupId>
                    <artifactId>maven-javadoc-plugin</artifactId>
                    <executions>
                        <execution>
                            <id>attach-javadocs</id>
                            <phase>none</phase>
                        </execution>
                    </executions>
                </plugin>
            </plugins>
        </pluginManagement>
        <plugins>
            <plugin>
                <groupId>org.apache.maven.plugins</groupId>
                <artifactId>maven-checkstyle-plugin</artifactId>
                <version>3.6.0</version>
                <configuration>
                    <configLocation>${project.basedir}/.checkstyle.xml</configLocation>
                    <includeResources>false</includeResources>
                    <includeTestResources>false</includeTestResources>
                </configuration>
                <executions>
                    <execution>
                        <phase>validate</phase>
                        <goals>
                            <goal>check</goal>
                        </goals>
                    </execution>
                </executions>
                <dependencies>
                    <dependency>
                        <groupId>com.puppycrawl.tools</groupId>
                        <artifactId>checkstyle</artifactId>
                        <version>${lib.checkstyle.version}</version>
                    </dependency>
                </dependencies>
            </plugin>
            <plugin>
                <groupId>com.github.os72</groupId>
                <artifactId>protoc-jar-maven-plugin</artifactId>
                <version>${plugin.protoc-jar.version}</version>
                <executions>
                    <execution>
                        <id>protobuf</id>
                        <phase>generate-sources</phase>
                        <goals>
                            <goal>run</goal>
                        </goals>
                        <configuration>
                            <includeMavenTypes>direct</includeMavenTypes>
                            <inputDirectories>
                                <inputDirectory>src/main/proto</inputDirectory>
                            </inputDirectories>
                            <includeDirectories>
                                <includeDirectory>src/main/proto</includeDirectory>
                            </includeDirectories>
                            <protocArtifact>${tool.protoc.version}</protocArtifact>
                        </configuration>
                    </execution>
                </executions>
            </plugin>
            <plugin>
                <groupId>org.apache.maven.plugins</groupId>
                <artifactId>maven-surefire-plugin</artifactId>
                <configuration>
                    <systemProperties>
                        <property>
                            <name>java.util.logging.config.file</name>
                            <value>src/test/resources/logging.properties</value>
                        </property>
                    </systemProperties>
                </configuration>
                <dependencies>
                    <dependency>
                        <groupId>org.apache.maven.surefire</groupId>
                        <artifactId>surefire-junit4</artifactId>
                        <version>${maven.surefire.plugin.version}</version>
                    </dependency>
                </dependencies>
            </plugin>
            <plugin>
                <groupId>org.jacoco</groupId>
                <artifactId>jacoco-maven-plugin</artifactId>
                <configuration>
                    <excludes>
                        <exclude>org/dependencytrack/upgrade/**/*</exclude>
                        <exclude>trivy/proto/**/*</exclude>
                    </excludes>
                </configuration>
            </plugin>
            <plugin>
                <groupId>org.cyclonedx</groupId>
                <artifactId>cyclonedx-maven-plugin</artifactId>
                <executions>
                    <execution>
                        <id>cyclonedx-aggregate</id>
                        <phase>prepare-package</phase>
                        <goals>
                            <goal>makeAggregateBom</goal>
                        </goals>
                    </execution>
                </executions>
                <configuration>
                    <projectType>application</projectType>
                    <schemaVersion>1.5</schemaVersion>
                    <includeCompileScope>true</includeCompileScope>
                    <includeProvidedScope>true</includeProvidedScope>
                    <includeRuntimeScope>true</includeRuntimeScope>
                    <includeSystemScope>true</includeSystemScope>
                    <includeTestScope>false</includeTestScope>
                    <includeLicenseText>false</includeLicenseText>
                    <outputReactorProjects>true</outputReactorProjects>
                    <outputFormat>json</outputFormat>
                    <externalReferences>
                        <externalReference>
                            <type>advisories</type>
                            <url>https://github.com/DependencyTrack/dependency-track/security/advisories</url>
                        </externalReference>
                        <externalReference>
                            <type>chat</type>
                            <url>https://dependencytrack.org/slack</url>
                        </externalReference>
                        <externalReference>
                            <type>documentation</type>
                            <url>https://docs.dependencytrack.org/</url>
                        </externalReference>
                        <externalReference>
                            <type>release-notes</type>
                            <url>https://docs.dependencytrack.org/changelog/</url>
                        </externalReference>
                        <externalReference>
                            <type>security-contact</type>
                            <url>mailto:security@dependencytrack.org</url>
                        </externalReference>
                        <externalReference>
                            <type>social</type>
                            <url>https://www.linkedin.com/company/owasp-dependency-track</url>
                        </externalReference>
                        <externalReference>
                            <type>social</type>
                            <url>https://x.com/dependencytrack</url>
                        </externalReference>
                    </externalReferences>
                </configuration>
            </plugin>
            <plugin>
                <groupId>org.codehaus.mojo</groupId>
                <artifactId>exec-maven-plugin</artifactId>
                <version>3.5.0</version>
                <executions>
                    <execution>
                        <id>merge-services-bom</id>
                        <phase>prepare-package</phase>
                        <goals>
                            <goal>exec</goal>
                        </goals>
                        <configuration>
                            <executable>${cyclonedx-cli.path}</executable>
                            <arguments>
                                <argument>merge</argument>
                                <argument>--input-files</argument>
                                <argument>${project.build.directory}/bom.json</argument>
                                <argument>${project.basedir}/src/main/resources/services.bom.json</argument>
                                <argument>--output-file</argument>
                                <argument>${project.build.directory}/bom.json</argument>
                            </arguments>
                            <skip>${services.bom.merge.skip}</skip>
                        </configuration>
                    </execution>
                </executions>
            </plugin>
            <plugin>
                <artifactId>maven-antrun-plugin</artifactId>
                <version>3.1.0</version>
                <executions>
                    <execution>
                        <id>deploy-bom</id>
                        <phase>prepare-package</phase>
                        <configuration>
                            <target>
                                <copy file="${project.build.directory}/bom.json"
                                      tofile="${project.build.directory}/${project.artifactId}/.well-known/sbom"/>
                            </target>
                        </configuration>
                        <goals>
                            <goal>run</goal>
                        </goals>
                    </execution>
                </executions>
            </plugin>
            <plugin>
                <groupId>org.eclipse.jetty.ee10</groupId>
                <artifactId>jetty-ee10-maven-plugin</artifactId>
                <version>${plugin.jetty.version}</version>
                <configuration>
                    <systemProperties>
                        <dev.mode.enabled>true</dev.mode.enabled>
                    </systemProperties>
                    <webApp>
                        <!-- Disable classpath scanning. -->
                        <containerIncludeJarPattern>^$</containerIncludeJarPattern>
                        <webInfIncludeJarPattern>^$</webInfIncludeJarPattern>
                    </webApp>
                </configuration>
            </plugin>
        </plugins>
    </build>

    <profiles>
        <profile>
            <id>clean-exclude-wars</id>
            <build>
                <pluginManagement>
                    <plugins>
                        <plugin>
                            <groupId>org.apache.maven.plugins</groupId>
                            <artifactId>maven-clean-plugin</artifactId>
                            <version>3.4.1</version>
                            <configuration>
                                <excludeDefaultDirectories>true</excludeDefaultDirectories>
                                <filesets>
                                    <fileset>
                                        <directory>target</directory>
                                        <followSymlinks>false</followSymlinks>
                                        <useDefaultExcludes>false</useDefaultExcludes>
                                        <includes>
                                            <include>*/</include>
                                        </includes>
                                        <excludes>
                                            <exclude>dependency-track*.jar</exclude>
                                        </excludes>
                                    </fileset>
                                </filesets>
                            </configuration>
                        </plugin>
                    </plugins>
                </pluginManagement>
            </build>
        </profile>
        <profile>
            <id>embedded-jetty</id>
            <activation>
                <property>
                    <name>env.ACTIVATE_EMBEDDED_JETTY</name>
                    <value>true</value>
                </property>
            </activation>
            <properties>
                <war-embedded-finalname>${project.build.finalName}-apiserver</war-embedded-finalname>
            </properties>
        </profile>
        <profile>
            <id>h2-console</id>
            <build>
                <plugins>
                    <plugin>
                        <groupId>org.eclipse.jetty.ee10</groupId>
                        <artifactId>jetty-ee10-maven-plugin</artifactId>
                        <version>${plugin.jetty.version}</version>
                        <configuration>
                            <systemProperties>
                                <dev.mode.enabled>true</dev.mode.enabled>
                            </systemProperties>
                            <webApp>
                                <!-- Disable classpath scanning. -->
                                <containerIncludeJarPattern>^$</containerIncludeJarPattern>
                                <webInfIncludeJarPattern>^$</webInfIncludeJarPattern>
                                <overrideDescriptor>src/test/webapp/WEB-INF/h2-console-web.xml</overrideDescriptor>
                            </webApp>
                        </configuration>
                    </plugin>
                </plugins>
            </build>
        </profile>
        <profile>
            <id>bundle-ui</id>
            <activation>
                <property>
                    <name>env.ACTIVATE_BUNDLE_UI</name>
                    <value>true</value>
                </property>
            </activation>
            <properties>
                <war-embedded-finalname>${project.build.finalName}-bundled</war-embedded-finalname>
            </properties>
            <build>
                <plugins>
                    <plugin>
                        <artifactId>maven-antrun-plugin</artifactId>
                        <version>3.1.0</version>
                        <executions>
                            <execution>
                                <id>frontend-download</id>
                                <phase>prepare-package</phase>
                                <configuration>
                                    <target>
                                        <get src="https://github.com/DependencyTrack/frontend/releases/download/${frontend.version}/frontend-dist.zip" dest="${project.build.directory}" verbose="true"/>
                                    </target>
                                </configuration>
                                <goals>
                                    <goal>run</goal>
                                </goals>
                            </execution>
                            <execution>
                                <id>frontend-extract</id>
                                <phase>prepare-package</phase>
                                <configuration>
                                    <target>
                                        <unzip src="${project.build.directory}/frontend-dist.zip" dest="${project.build.directory}/frontend">
                                        </unzip>
                                    </target>
                                </configuration>
                                <goals>
                                    <goal>run</goal>
                                </goals>
                            </execution>
                            <execution>
                                <id>frontend-resource-deploy</id>
                                <phase>prepare-package</phase>
                                <configuration>
                                    <target>
                                        <copy todir="${project.build.directory}/${project.artifactId}">
                                            <fileset dir="${project.build.directory}/frontend/dist">
                                                <include name="**/*"/>
                                            </fileset>
                                        </copy>
                                    </target>
                                </configuration>
                                <goals>
                                    <goal>run</goal>
                                </goals>
                            </execution>
                        </executions>
                    </plugin>
                </plugins>
            </build>
        </profile>
    </profiles>

</project><|MERGE_RESOLUTION|>--- conflicted
+++ resolved
@@ -100,12 +100,8 @@
         <lib.cvss-calculator.version>1.4.2</lib.cvss-calculator.version>
         <lib.owasp-rr-calculator.version>1.0.1</lib.owasp-rr-calculator.version>
         <lib.cyclonedx-java.version>9.1.0</lib.cyclonedx-java.version>
-<<<<<<< HEAD
         <lib.jakarta-validation.version>3.0.2</lib.jakarta-validation.version>
-        <lib.greenmail.version>2.1.0</lib.greenmail.version>
-=======
         <lib.greenmail.version>2.1.3</lib.greenmail.version>
->>>>>>> 370fb14b
         <lib.jackson.version>2.18.0</lib.jackson.version>
         <lib.jackson-databind.version>2.18.0</lib.jackson-databind.version>
         <lib.json-java.version>20250107</lib.json-java.version>
@@ -119,13 +115,11 @@
         <lib.pebble.version>3.2.3</lib.pebble.version>
         <lib.protobuf-java.version>4.29.3</lib.protobuf-java.version>
         <lib.resilience4j.version>2.2.0</lib.resilience4j.version>
-        <lib.swagger.version>2.2.25</lib.swagger.version>
         <lib.swagger-parser.version>2.1.22</lib.swagger-parser.version>
         <lib.system-rules.version>1.19.0</lib.system-rules.version>
         <lib.testcontainers.version>1.20.5</lib.testcontainers.version>
         <lib.wiremock.version>2.35.2</lib.wiremock.version>
         <lib.woodstox.version>7.0.0</lib.woodstox.version>
-        <lib.junit.version>4.13.2</lib.junit.version>
         <lib.junit-params.version>1.1.1</lib.junit-params.version>
         <lib.signpost-core.version>2.1.1</lib.signpost-core.version>
         <lib.httpclient.version>4.5.14</lib.httpclient.version>
@@ -245,7 +239,7 @@
         <dependency>
             <groupId>jakarta.validation</groupId>
             <artifactId>jakarta.validation-api</artifactId>
-            <version>${lib.jakarta-validation.version}</version> 
+            <version>${lib.jakarta-validation.version}</version>
         </dependency>
 
         <dependency>
