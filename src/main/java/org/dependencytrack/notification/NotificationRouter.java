--- conflicted
+++ resolved
@@ -31,12 +31,8 @@
 import org.dependencytrack.notification.vo.BomConsumedOrProcessed;
 import org.dependencytrack.notification.vo.NewVulnerabilityIdentified;
 import org.dependencytrack.notification.vo.NewVulnerableDependency;
-<<<<<<< HEAD
-import org.dependencytrack.notification.vo.AnalysisDecisionChange;
-=======
 import org.dependencytrack.notification.vo.PolicyViolationIdentified;
 import org.dependencytrack.notification.vo.VexConsumedOrProcessed;
->>>>>>> 7685a291
 import org.dependencytrack.persistence.QueryManager;
 
 import javax.jdo.PersistenceManager;
@@ -48,14 +44,9 @@
 import java.lang.reflect.InvocationTargetException;
 import java.util.ArrayList;
 import java.util.List;
-<<<<<<< HEAD
-import java.util.HashSet;
-import java.util.Set;
-=======
 import java.util.Set;
 import java.util.UUID;
 import java.util.stream.Collectors;
->>>>>>> 7685a291
 
 public class NotificationRouter implements Subscriber {
 
@@ -78,19 +69,14 @@
                 NotificationPublisher notificationPublisher = rule.getPublisher();
                 final Class<?> publisherClass = Class.forName(notificationPublisher.getPublisherClass());
                 if (Publisher.class.isAssignableFrom(publisherClass)) {
-                    final Notification updatedNotification = limitSubjectAffected(rule, notification);
                     final Publisher publisher = (Publisher)publisherClass.getDeclaredConstructor().newInstance();
-<<<<<<< HEAD
-                    publisher.inform(updatedNotification, config);
-
-=======
                     JsonObject notificationPublisherConfig = Json.createObjectBuilder()
                                                                  .add(Publisher.CONFIG_TEMPLATE_MIME_TYPE_KEY, notificationPublisher.getTemplateMimeType())
                                                                  .add(Publisher.CONFIG_TEMPLATE_KEY, notificationPublisher.getTemplate())
                                                                  .addAll(Json.createObjectBuilder(config))
                                                                          .build();
                     publisher.inform(restrictNotificationToRuleProjects(notification, rule), notificationPublisherConfig);
->>>>>>> 7685a291
+                    
                 } else {
                     LOGGER.error("The defined notification publisher is not assignable from " + Publisher.class.getCanonicalName());
                 }
