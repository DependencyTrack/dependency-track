--- conflicted
+++ resolved
@@ -76,18 +76,13 @@
                                                                  .add(Publisher.CONFIG_TEMPLATE_KEY, notificationPublisher.getTemplate())
                                                                  .addAll(Json.createObjectBuilder(config))
                                                                          .build();
-<<<<<<< HEAD
-                    publisher.inform(restrictNotificationToRuleProjects(notification, rule), notificationPublisherConfig);
-                    
-=======
+
                     if (publisherClass != SendMailPublisher.class || rule.getTeams().isEmpty() || rule.getTeams() == null){
                         publisher.inform(restrictNotificationToRuleProjects(notification, rule), notificationPublisherConfig);
                     } else {
                         ((SendMailPublisher)publisher).inform(restrictNotificationToRuleProjects(notification, rule), notificationPublisherConfig, rule.getTeams());
                     }
 
-
->>>>>>> 3a428367
                 } else {
                     LOGGER.error("The defined notification publisher is not assignable from " + Publisher.class.getCanonicalName());
                 }
