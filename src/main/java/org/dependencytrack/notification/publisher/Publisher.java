/*
 * This file is part of Dependency-Track.
 *
 * Licensed under the Apache License, Version 2.0 (the "License");
 * you may not use this file except in compliance with the License.
 * You may obtain a copy of the License at
 *
 *   http://www.apache.org/licenses/LICENSE-2.0
 *
 * Unless required by applicable law or agreed to in writing, software
 * distributed under the License is distributed on an "AS IS" BASIS,
 * WITHOUT WARRANTIES OR CONDITIONS OF ANY KIND, either express or implied.
 * See the License for the specific language governing permissions and
 * limitations under the License.
 *
 * SPDX-License-Identifier: Apache-2.0
 * Copyright (c) Steve Springett. All Rights Reserved.
 */
package org.dependencytrack.notification.publisher;

import alpine.common.logging.Logger;
import alpine.common.util.UrlUtil;
import alpine.model.ConfigProperty;
import alpine.notification.Notification;
import io.pebbletemplates.pebble.PebbleEngine;
import io.pebbletemplates.pebble.template.PebbleTemplate;
import org.dependencytrack.exception.PublisherException;
import org.dependencytrack.model.ConfigPropertyConstants;
import org.dependencytrack.notification.NotificationScope;
import org.dependencytrack.notification.vo.AnalysisDecisionChange;
import org.dependencytrack.notification.vo.BomConsumedOrProcessed;
import org.dependencytrack.notification.vo.NewVulnerabilityIdentified;
import org.dependencytrack.notification.vo.NewVulnerableDependency;
import org.dependencytrack.notification.vo.PolicyViolationIdentified;
import org.dependencytrack.notification.vo.VexConsumedOrProcessed;
<<<<<<< HEAD
=======
import org.dependencytrack.notification.vo.ViolationAnalysisDecisionChange;
>>>>>>> 8f4c2b5c
import org.dependencytrack.persistence.QueryManager;
import org.dependencytrack.util.NotificationUtil;

import javax.json.JsonObject;
import java.io.IOException;
import java.io.StringWriter;
import java.io.Writer;
import java.time.ZoneId;
import java.util.HashMap;
import java.util.Map;

public interface Publisher {

    String CONFIG_TEMPLATE_KEY = "template";

    String CONFIG_TEMPLATE_MIME_TYPE_KEY = "mimeType";

    String CONFIG_DESTINATION = "destination";

    void inform(Notification notification, JsonObject config);

    PebbleEngine getTemplateEngine();

    default PebbleTemplate getTemplate(JsonObject config) {
        try {
            String literalTemplate = config.getString(CONFIG_TEMPLATE_KEY);
            return getTemplateEngine().getLiteralTemplate(literalTemplate);
        } catch (NullPointerException | ClassCastException templateException) {
            throw new PublisherException(templateException.getMessage(), templateException);
        }
    }

    default String getTemplateMimeType(JsonObject config) {
        try {
            return config.getString(CONFIG_TEMPLATE_MIME_TYPE_KEY);
        } catch (NullPointerException | ClassCastException templateException) {
            throw new PublisherException(templateException.getMessage(), templateException);
        }
    }

    default void enrichTemplateContext(final Map<String, Object> context) {
    }

    default String prepareTemplate(final Notification notification, final PebbleTemplate template) {

        try (QueryManager qm = new QueryManager()) {
            final ConfigProperty baseUrlProperty = qm.getConfigProperty(
                    ConfigPropertyConstants.GENERAL_BASE_URL.getGroupName(),
                    ConfigPropertyConstants.GENERAL_BASE_URL.getPropertyName()
            );

            final Map<String, Object> context = new HashMap<>();
            final long epochSecond = notification.getTimestamp().toEpochSecond(
                    ZoneId.systemDefault().getRules()
                            .getOffset(notification.getTimestamp())
            );
            context.put("timestampEpochSecond", epochSecond);
            context.put("timestamp", notification.getTimestamp().toString());
            context.put("notification", notification);
            if (baseUrlProperty != null) {
                context.put("baseUrl", UrlUtil.normalize(baseUrlProperty.getPropertyValue()));
            } else {
                context.put("baseUrl", "");
            }

            if (NotificationScope.PORTFOLIO.name().equals(notification.getScope())) {
                if (notification.getSubject() instanceof final NewVulnerabilityIdentified subject) {
                    context.put("subject", subject);
                    context.put("subjectJson", NotificationUtil.toJson(qm, subject));
                } else if (notification.getSubject() instanceof final NewVulnerableDependency subject) {
                    context.put("subject", subject);
                    context.put("subjectJson", NotificationUtil.toJson(qm , subject));
                } else if (notification.getSubject() instanceof final AnalysisDecisionChange subject) {
                    context.put("subject", subject);
<<<<<<< HEAD
                    context.put("subjectJson", NotificationUtil.toJson(qm , subject));
=======
                    context.put("subjectJson", NotificationUtil.toJson(subject));
                } else if (notification.getSubject() instanceof final ViolationAnalysisDecisionChange subject) {
                    context.put("subject", subject);
                    context.put("subjectJson", NotificationUtil.toJson(subject));
>>>>>>> 8f4c2b5c
                } else if (notification.getSubject() instanceof final BomConsumedOrProcessed subject) {
                    context.put("subject", subject);
                    context.put("subjectJson", NotificationUtil.toJson(subject));
                } else if (notification.getSubject() instanceof final VexConsumedOrProcessed subject) {
                    context.put("subject", subject);
                    context.put("subjectJson", NotificationUtil.toJson(subject));
                } else if (notification.getSubject() instanceof final PolicyViolationIdentified subject) {
                    context.put("subject", subject);
                    context.put("subjectJson", NotificationUtil.toJson(subject));
                }
            }
            enrichTemplateContext(context);

            try (final Writer writer = new StringWriter()) {
                template.evaluate(writer, context);
                return writer.toString();
            } catch (IOException e) {
                Logger.getLogger(this.getClass()).error("An error was encountered evaluating template", e);
                return null;
            }
        }
    }

}<|MERGE_RESOLUTION|>--- conflicted
+++ resolved
@@ -33,10 +33,7 @@
 import org.dependencytrack.notification.vo.NewVulnerableDependency;
 import org.dependencytrack.notification.vo.PolicyViolationIdentified;
 import org.dependencytrack.notification.vo.VexConsumedOrProcessed;
-<<<<<<< HEAD
-=======
 import org.dependencytrack.notification.vo.ViolationAnalysisDecisionChange;
->>>>>>> 8f4c2b5c
 import org.dependencytrack.persistence.QueryManager;
 import org.dependencytrack.util.NotificationUtil;
 
@@ -111,14 +108,10 @@
                     context.put("subjectJson", NotificationUtil.toJson(qm , subject));
                 } else if (notification.getSubject() instanceof final AnalysisDecisionChange subject) {
                     context.put("subject", subject);
-<<<<<<< HEAD
-                    context.put("subjectJson", NotificationUtil.toJson(qm , subject));
-=======
-                    context.put("subjectJson", NotificationUtil.toJson(subject));
+                    context.put("subjectJson", NotificationUtil.toJson(qm, subject));
                 } else if (notification.getSubject() instanceof final ViolationAnalysisDecisionChange subject) {
                     context.put("subject", subject);
                     context.put("subjectJson", NotificationUtil.toJson(subject));
->>>>>>> 8f4c2b5c
                 } else if (notification.getSubject() instanceof final BomConsumedOrProcessed subject) {
                     context.put("subject", subject);
                     context.put("subjectJson", NotificationUtil.toJson(subject));
