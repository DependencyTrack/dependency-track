--- conflicted
+++ resolved
@@ -893,45 +893,7 @@
      * Extra team filter when ACL management is enable
      */
     private void preprocessACLs(final Query<Project> query, final String inputFilter, final Map<String, Object> params, final boolean bypass) {
-<<<<<<< HEAD
         preprocessACLs(query, inputFilter, params, bypass, "accessTeams");
-=======
-        if (super.principal != null && isEnabled(ConfigPropertyConstants.ACCESS_MANAGEMENT_ACL_ENABLED) && !bypass) {
-            final List<Team> teams;
-            if (super.principal instanceof final UserPrincipal userPrincipal) {
-                teams = userPrincipal.getTeams();
-                if (super.hasAccessManagementPermission(userPrincipal)) {
-                    query.setFilter(inputFilter);
-                    return;
-                }
-            } else {
-                final ApiKey apiKey = ((ApiKey) super.principal);
-                teams = apiKey.getTeams();
-                if (super.hasAccessManagementPermission(apiKey)) {
-                    query.setFilter(inputFilter);
-                    return;
-                }
-            }
-            if (teams != null && teams.size() > 0) {
-                final StringBuilder sb = new StringBuilder();
-                for (int i = 0, teamsSize = teams.size(); i < teamsSize; i++) {
-                    final Team team = super.getObjectById(Team.class, teams.get(i).getId());
-                    sb.append(" accessTeams.contains(:team").append(i).append(") ");
-                    params.put("team" + i, team);
-                    if (i < teamsSize-1) {
-                        sb.append(" || ");
-                    }
-                }
-                if (inputFilter != null && !inputFilter.isBlank()) {
-                    query.setFilter(inputFilter + " && (" + sb.toString() + ")");
-                } else {
-                    query.setFilter(sb.toString());
-                }
-            }
-        } else if (StringUtils.trimToNull(inputFilter) != null) {
-            query.setFilter(inputFilter);
-        }
->>>>>>> 939f3e83
     }
 
     /**
