/*
 * This file is part of Dependency-Track.
 *
 * Licensed under the Apache License, Version 2.0 (the "License");
 * you may not use this file except in compliance with the License.
 * You may obtain a copy of the License at
 *
 *   http://www.apache.org/licenses/LICENSE-2.0
 *
 * Unless required by applicable law or agreed to in writing, software
 * distributed under the License is distributed on an "AS IS" BASIS,
 * WITHOUT WARRANTIES OR CONDITIONS OF ANY KIND, either express or implied.
 * See the License for the specific language governing permissions and
 * limitations under the License.
 *
 * SPDX-License-Identifier: Apache-2.0
 * Copyright (c) Steve Springett. All Rights Reserved.
 */
package org.dependencytrack.persistence;

import alpine.common.util.BooleanUtil;
import alpine.event.framework.Event;
import alpine.model.ApiKey;
import alpine.model.ConfigProperty;
import alpine.model.Team;
import alpine.model.UserPrincipal;
import alpine.notification.NotificationLevel;
import alpine.persistence.AlpineQueryManager;
import alpine.persistence.PaginatedResult;
import alpine.resources.AlpineRequest;
import com.github.packageurl.PackageURL;
<<<<<<< HEAD
import org.apache.commons.lang3.StringUtils;
=======
import com.google.common.collect.Lists;
import org.datanucleus.PropertyNames;
>>>>>>> 939f3e83
import org.datanucleus.api.jdo.JDOQuery;
import org.dependencytrack.event.IndexEvent;
import org.dependencytrack.model.AffectedVersionAttribution;
import org.dependencytrack.model.Analysis;
import org.dependencytrack.model.AnalysisComment;
import org.dependencytrack.model.AnalysisJustification;
import org.dependencytrack.model.AnalysisResponse;
import org.dependencytrack.model.AnalysisState;
import org.dependencytrack.model.Bom;
import org.dependencytrack.model.Classifier;
import org.dependencytrack.model.Component;
import org.dependencytrack.model.ComponentAnalysisCache;
import org.dependencytrack.model.ComponentIdentity;
import org.dependencytrack.model.ConfigPropertyConstants;
import org.dependencytrack.model.Cpe;
import org.dependencytrack.model.Cwe;
import org.dependencytrack.model.DependencyMetrics;
import org.dependencytrack.model.Finding;
import org.dependencytrack.model.FindingAttribution;
import org.dependencytrack.model.License;
import org.dependencytrack.model.LicenseGroup;
import org.dependencytrack.model.NotificationPublisher;
import org.dependencytrack.model.NotificationRule;
import org.dependencytrack.model.Policy;
import org.dependencytrack.model.PolicyCondition;
import org.dependencytrack.model.PolicyViolation;
import org.dependencytrack.model.PortfolioMetrics;
import org.dependencytrack.model.Project;
import org.dependencytrack.model.ProjectMetrics;
import org.dependencytrack.model.ProjectProperty;
import org.dependencytrack.model.Repository;
import org.dependencytrack.model.RepositoryMetaComponent;
import org.dependencytrack.model.RepositoryType;
import org.dependencytrack.model.ServiceComponent;
import org.dependencytrack.model.Tag;
import org.dependencytrack.model.Vex;
import org.dependencytrack.model.ViolationAnalysis;
import org.dependencytrack.model.ViolationAnalysisComment;
import org.dependencytrack.model.ViolationAnalysisState;
import org.dependencytrack.model.Vulnerability;
import org.dependencytrack.model.VulnerabilityAlias;
import org.dependencytrack.model.VulnerabilityMetrics;
import org.dependencytrack.model.VulnerableSoftware;
import org.dependencytrack.notification.NotificationScope;
import org.dependencytrack.notification.publisher.Publisher;
import org.dependencytrack.resources.v1.vo.DependencyGraphResponse;
import org.dependencytrack.tasks.scanners.AnalyzerIdentity;
import javax.jdo.FetchPlan;
import javax.jdo.PersistenceManager;
import javax.jdo.Query;
import javax.jdo.Transaction;
import javax.json.JsonObject;
import java.security.Principal;
import java.util.ArrayList;
import java.util.Date;
import java.util.List;
import java.util.Map;
import java.util.Set;
import java.util.UUID;
import java.util.function.Supplier;

/**
 * This QueryManager provides a concrete extension of {@link AlpineQueryManager} by
 * providing methods that operate on the Dependency-Track specific models.
 *
 * @author Steve Springett
 * @since 3.0.0
 */
@SuppressWarnings({"UnusedReturnValue", "unused"})
public class QueryManager extends AlpineQueryManager {

    private AlpineRequest request;
    private BomQueryManager bomQueryManager;
    private CacheQueryManager cacheQueryManager;
    private ComponentQueryManager componentQueryManager;
    private FindingsQueryManager findingsQueryManager;
    private LicenseQueryManager licenseQueryManager;
    private MetricsQueryManager metricsQueryManager;
    private NotificationQueryManager notificationQueryManager;
    private PolicyQueryManager policyQueryManager;
    private ProjectQueryManager projectQueryManager;
    private RepositoryQueryManager repositoryQueryManager;
    private ServiceComponentQueryManager serviceComponentQueryManager;
    private VexQueryManager vexQueryManager;
    private VulnerabilityQueryManager vulnerabilityQueryManager;
    private VulnerableSoftwareQueryManager vulnerableSoftwareQueryManager;

    private TagQueryManager tagQueryManager;

    /**
     * Default constructor.
     */
    public QueryManager() {
        super();
    }

    /**
     * Constructs a new QueryManager.
     * @param pm a PersistenceManager object
     */
    public QueryManager(final PersistenceManager pm) {
        super(pm);
    }

    /**
     * Constructs a new QueryManager.
     * @param request an AlpineRequest object
     */
    public QueryManager(final AlpineRequest request) {
        super(request);
        this.request = request;
    }

    /**
     * Constructs a new QueryManager.
     * @param request an AlpineRequest object
     */
    public QueryManager(final PersistenceManager pm, final AlpineRequest request) {
        super(pm, request);
        this.request = request;
    }

    /**
     * Lazy instantiation of ProjectQueryManager.
     * @return a ProjectQueryManager object
     */
    private ProjectQueryManager getProjectQueryManager() {
        if (projectQueryManager == null) {
            projectQueryManager = (request == null) ? new ProjectQueryManager(getPersistenceManager()) : new ProjectQueryManager(getPersistenceManager(), request);
        }
        return projectQueryManager;
    }

    /**
     * Lazy instantiation of TagQueryManager.
     * @return a TagQueryManager object
     */
    private TagQueryManager getTagQueryManager() {
        if (tagQueryManager == null) {
            tagQueryManager = (request == null) ? new TagQueryManager(getPersistenceManager()) : new TagQueryManager(getPersistenceManager(), request);
        }
        return tagQueryManager;
    }

    /**
     * Lazy instantiation of ComponentQueryManager.
     * @return a ComponentQueryManager object
     */
    private ComponentQueryManager getComponentQueryManager() {
        if (componentQueryManager == null) {
            componentQueryManager = (request == null) ? new ComponentQueryManager(getPersistenceManager()) : new ComponentQueryManager(getPersistenceManager(), request);
        }
        return componentQueryManager;
    }

    /**
     * Lazy instantiation of LicenseQueryManager.
     * @return a LicenseQueryManager object
     */
    private LicenseQueryManager getLicenseQueryManager() {
        if (licenseQueryManager == null) {
            licenseQueryManager = (request == null) ? new LicenseQueryManager(getPersistenceManager()) : new LicenseQueryManager(getPersistenceManager(), request);
        }
        return licenseQueryManager;
    }

    /**
     * Lazy instantiation of BomQueryManager.
     * @return a BomQueryManager object
     */
    private BomQueryManager getBomQueryManager() {
        if (bomQueryManager == null) {
            bomQueryManager = (request == null) ? new BomQueryManager(getPersistenceManager()) : new BomQueryManager(getPersistenceManager(), request);
        }
        return bomQueryManager;
    }

    /**
     * Lazy instantiation of VexQueryManager.
     * @return a VexQueryManager object
     */
    private VexQueryManager getVexQueryManager() {
        if (vexQueryManager == null) {
            vexQueryManager = (request == null) ? new VexQueryManager(getPersistenceManager()) : new VexQueryManager(getPersistenceManager(), request);
        }
        return vexQueryManager;
    }

    /**
     * Lazy instantiation of PolicyQueryManager.
     * @return a PolicyQueryManager object
     */
    private PolicyQueryManager getPolicyQueryManager() {
        if (policyQueryManager == null) {
            policyQueryManager = (request == null) ? new PolicyQueryManager(getPersistenceManager()) : new PolicyQueryManager(getPersistenceManager(), request);
        }
        return policyQueryManager;
    }

    /**
     * Lazy instantiation of VulnerabilityQueryManager.
     * @return a VulnerabilityQueryManager object
     */
    private VulnerabilityQueryManager getVulnerabilityQueryManager() {
        if (vulnerabilityQueryManager == null) {
            vulnerabilityQueryManager = (request == null) ? new VulnerabilityQueryManager(getPersistenceManager()) : new VulnerabilityQueryManager(getPersistenceManager(), request);
        }
        return vulnerabilityQueryManager;
    }

    /**
     * Lazy instantiation of VulnerableSoftwareQueryManager.
     * @return a VulnerableSoftwareQueryManager object
     */
    private VulnerableSoftwareQueryManager getVulnerableSoftwareQueryManager() {
        if (vulnerableSoftwareQueryManager == null) {
            vulnerableSoftwareQueryManager = (request == null) ? new VulnerableSoftwareQueryManager(getPersistenceManager()) : new VulnerableSoftwareQueryManager(getPersistenceManager(), request);
        }
        return vulnerableSoftwareQueryManager;
    }

    /**
     * Lazy instantiation of ServiceComponentQueryManager.
     * @return a ServiceComponentQueryManager object
     */
    private ServiceComponentQueryManager getServiceComponentQueryManager() {
        if (serviceComponentQueryManager == null) {
            serviceComponentQueryManager = (request == null) ? new ServiceComponentQueryManager(getPersistenceManager()) : new ServiceComponentQueryManager(getPersistenceManager(), request);
        }
        return serviceComponentQueryManager;
    }

    /**
     * Lazy instantiation of FindingsQueryManager.
     * @return a FindingsQueryManager object
     */
    private FindingsQueryManager getFindingsQueryManager() {
        if (findingsQueryManager == null) {
            findingsQueryManager = (request == null) ? new FindingsQueryManager(getPersistenceManager()) : new FindingsQueryManager(getPersistenceManager(), request);
        }
        return findingsQueryManager;
    }

    /**
     * Lazy instantiation of MetricsQueryManager.
     * @return a MetricsQueryManager object
     */
    private MetricsQueryManager getMetricsQueryManager() {
        if (metricsQueryManager == null) {
            metricsQueryManager = (request == null) ? new MetricsQueryManager(getPersistenceManager()) : new MetricsQueryManager(getPersistenceManager(), request);
        }
        return metricsQueryManager;
    }

    /**
     * Lazy instantiation of RepositoryQueryManager.
     * @return a RepositoryQueryManager object
     */
    private RepositoryQueryManager getRepositoryQueryManager() {
        if (repositoryQueryManager == null) {
            repositoryQueryManager = (request == null) ? new RepositoryQueryManager(getPersistenceManager()) : new RepositoryQueryManager(getPersistenceManager(), request);
        }
        return repositoryQueryManager;
    }

    /**
     * Lazy instantiation of NotificationQueryManager.
     * @return a NotificationQueryManager object
     */
    private NotificationQueryManager getNotificationQueryManager() {
        if (notificationQueryManager == null) {
            notificationQueryManager = (request == null) ? new NotificationQueryManager(getPersistenceManager()) : new NotificationQueryManager(getPersistenceManager(), request);
        }
        return notificationQueryManager;
    }

    /**
     * Lazy instantiation of CacheQueryManager.
     * @return a CacheQueryManager object
     */
    private CacheQueryManager getCacheQueryManager() {
        if (cacheQueryManager == null) {
            cacheQueryManager = (request == null) ? new CacheQueryManager(getPersistenceManager()) : new CacheQueryManager(getPersistenceManager(), request);
        }
        return cacheQueryManager;
    }

    /**
     * Disables the second level cache for this {@link QueryManager} instance.
     * <p>
     * Disabling the L2 cache is useful in situations where large amounts of objects
     * are created or updated in close succession, and it's unlikely that they'll be
     * accessed again anytime soon. Keeping those objects in cache would unnecessarily
     * blow up heap usage.
     *
     * @return This {@link QueryManager} instance
     * @see <a href="https://www.datanucleus.org/products/accessplatform_6_0/jdo/persistence.html#cache_level2">L2 Cache docs</a>
     */
    public QueryManager withL2CacheDisabled() {
        pm.setProperty(PropertyNames.PROPERTY_CACHE_L2_TYPE, "none");
        return this;
    }

    ////////////////////////////////////////////////////////////////////////////////////////////////////////////////////
    //// BEGIN WRAPPER METHODS                                                                                      ////
    ////////////////////////////////////////////////////////////////////////////////////////////////////////////////////
    public PaginatedResult getProjects(final boolean includeMetrics, final boolean excludeInactive, final boolean onlyRoot) {
        return getProjectQueryManager().getProjects(includeMetrics, excludeInactive, onlyRoot);
    }

    public PaginatedResult getProjects(final boolean includeMetrics) {
        return getProjectQueryManager().getProjects(includeMetrics);
    }

    public PaginatedResult getProjects() {
        return getProjectQueryManager().getProjects();
    }

    public List<Project> getAllProjects() {
        return getProjectQueryManager().getAllProjects();
    }

    public List<Project> getAllProjects(boolean excludeInactive) {
        return getProjectQueryManager().getAllProjects(excludeInactive);
    }

    public List<Project> getAllProjects(boolean excludeInactive, boolean onlyId) {
        return getProjectQueryManager().getAllProjects(excludeInactive, onlyId);
    }

    public PaginatedResult getProjects(final String name, final boolean excludeInactive, final boolean onlyRoot) {
        return getProjectQueryManager().getProjects(name, excludeInactive, onlyRoot);
    }

    public Project getProject(final String uuid) {
        return getProjectQueryManager().getProject(uuid);
    }

    public Project getProject(final String name, final String version) {
        return getProjectQueryManager().getProject(name, version);
    }

    public PaginatedResult getProjects(final Team team, final boolean excludeInactive, final boolean bypass, final boolean onlyRoot) {
        return getProjectQueryManager().getProjects(team, excludeInactive, bypass, onlyRoot);
    }

    public PaginatedResult getProjectsWithoutDescendantsOf(final boolean excludeInactive, final Project project){
        return getProjectQueryManager().getProjectsWithoutDescendantsOf(excludeInactive, project);
    }

    public PaginatedResult getProjectsWithoutDescendantsOf(final String name, final boolean excludeInactive, final Project project){
        return getProjectQueryManager().getProjectsWithoutDescendantsOf(name, excludeInactive, project);
    }

    public boolean hasAccess(final Principal principal, final Project project) {
        return getProjectQueryManager().hasAccess(principal, project);
    }

    public PaginatedResult getProjects(final Tag tag, final boolean includeMetrics, final boolean excludeInactive, final boolean onlyRoot) {
        return getProjectQueryManager().getProjects(tag, includeMetrics, excludeInactive, onlyRoot);
    }

    public PaginatedResult getProjects(final Classifier classifier, final boolean includeMetrics, final boolean excludeInactive, final boolean onlyRoot) {
        return getProjectQueryManager().getProjects(classifier, includeMetrics, excludeInactive, onlyRoot);
    }

    public PaginatedResult getChildrenProjects(final UUID uuid, final boolean includeMetrics, final boolean excludeInactive){
        return getProjectQueryManager().getChildrenProjects(uuid, includeMetrics, excludeInactive);
    }

    public PaginatedResult getChildrenProjects(final Tag tag, final UUID uuid, final boolean includeMetrics, final boolean excludeInactive){
        return getProjectQueryManager().getChildrenProjects(tag, uuid, includeMetrics, excludeInactive);
    }

    public PaginatedResult getChildrenProjects(final Classifier classifier, final UUID uuid, final boolean includeMetrics, final boolean excludeInactive){
        return getProjectQueryManager().getChildrenProjects(classifier, uuid, includeMetrics, excludeInactive);
    }

    public PaginatedResult getProjects(final Tag tag) {
        return getProjectQueryManager().getProjects(tag);
    }

    public Tag getTagByName(final String name) {
        return getProjectQueryManager().getTagByName(name);
    }

    public Tag createTag(final String name) {
        return getProjectQueryManager().createTag(name);
    }

    public Project createProject(String name, String description, String version, List<Tag> tags, Project parent, PackageURL purl, boolean active, boolean commitIndex) {
        return getProjectQueryManager().createProject(name, description, version, tags, parent, purl, active, commitIndex);
    }

    public Project createProject(final Project project, List<Tag> tags, boolean commitIndex) {
        return getProjectQueryManager().createProject(project, tags, commitIndex);
    }

    public Project updateProject(UUID uuid, String name, String description, String version, List<Tag> tags, PackageURL purl, boolean active, boolean commitIndex) {
        return getProjectQueryManager().updateProject(uuid, name, description, version, tags, purl, active, commitIndex);
    }

    public Project updateProject(Project transientProject, boolean commitIndex) {
        return getProjectQueryManager().updateProject(transientProject, commitIndex);
    }

    public boolean updateNewProjectACL(Project transientProject, Principal principal) {
        return getProjectQueryManager().updateNewProjectACL(transientProject, principal);
    }

    public Project clone(UUID from, String newVersion, boolean includeTags, boolean includeProperties,
                         boolean includeComponents, boolean includeServices, boolean includeAuditHistory,
                         boolean includeACL) {
        return getProjectQueryManager().clone(from, newVersion, includeTags, includeProperties,
                includeComponents, includeServices, includeAuditHistory, includeACL);
    }

    public Project updateLastBomImport(Project p, Date date, String bomFormat) {
        return getProjectQueryManager().updateLastBomImport(p, date, bomFormat);
    }

    public void recursivelyDelete(final Project project, final boolean commitIndex) {
        getProjectQueryManager().recursivelyDelete(project, commitIndex);
    }

    public ProjectProperty createProjectProperty(final Project project, final String groupName, final String propertyName,
                                                 final String propertyValue, final ProjectProperty.PropertyType propertyType,
                                                 final String description) {
        return getProjectQueryManager().createProjectProperty(project, groupName, propertyName, propertyValue, propertyType, description);
    }

    public ProjectProperty getProjectProperty(final Project project, final String groupName, final String propertyName) {
        return getProjectQueryManager().getProjectProperty(project, groupName, propertyName);
    }

    public List<ProjectProperty> getProjectProperties(final Project project) {
        return getProjectQueryManager().getProjectProperties(project);
    }

    public Bom createBom(Project project, Date imported, Bom.Format format, String specVersion, Integer bomVersion, String serialNumber) {
        return getBomQueryManager().createBom(project, imported, format, specVersion, bomVersion, serialNumber);
    }

    public List<Bom> getAllBoms(Project project) {
        return getBomQueryManager().getAllBoms(project);
    }

    public void deleteBoms(Project project) {
        getBomQueryManager().deleteBoms(project);
    }

    public Vex createVex(Project project, Date imported, Vex.Format format, String specVersion, Integer vexVersion, String serialNumber) {
        return getVexQueryManager().createVex(project, imported, format, specVersion, vexVersion, serialNumber);
    }

    public List<Vex> getAllVexs(Project project) {
        return getVexQueryManager().getAllVexs(project);
    }

    public void deleteVexs(Project project) {
        getVexQueryManager().deleteVexs(project);
    }

    public PaginatedResult getComponents(final boolean includeMetrics) {
        return getComponentQueryManager().getComponents(includeMetrics);
    }

    public PaginatedResult getComponents() {
        return getComponentQueryManager().getComponents(false);
    }

    public List<Component> getAllComponents() {
        return getComponentQueryManager().getAllComponents();
    }

    public PaginatedResult getComponentByHash(String hash) {
        return getComponentQueryManager().getComponentByHash(hash);
    }

    public PaginatedResult getComponents(ComponentIdentity identity) {
        return getComponentQueryManager().getComponents(identity);
    }

    public PaginatedResult getComponents(ComponentIdentity identity, boolean includeMetrics) {
        return getComponentQueryManager().getComponents(identity, includeMetrics);
    }

    public PaginatedResult getComponents(ComponentIdentity identity, Project project, boolean includeMetrics) {
        return getComponentQueryManager().getComponents(identity, project, includeMetrics);
    }

    public Component createComponent(Component component, boolean commitIndex) {
        return getComponentQueryManager().createComponent(component, commitIndex);
    }

    public Component cloneComponent(Component sourceComponent, Project destinationProject, boolean commitIndex) {
        return getComponentQueryManager().cloneComponent(sourceComponent, destinationProject, commitIndex);
    }

    public Component updateComponent(Component transientComponent, boolean commitIndex) {
        return getComponentQueryManager().updateComponent(transientComponent, commitIndex);
    }

    void deleteComponents(Project project) {
        getComponentQueryManager().deleteComponents(project);
    }

    public void recursivelyDelete(Component component, boolean commitIndex) {
        getComponentQueryManager().recursivelyDelete(component, commitIndex);
    }

    public Map<String, Component> getDependencyGraphForComponent(Project project, Component component) {
        return getComponentQueryManager().getDependencyGraphForComponent(project, component);
    }

    public PaginatedResult getLicenses() {
        return getLicenseQueryManager().getLicenses();
    }

    public List<License> getAllLicensesConcise() {
        return getLicenseQueryManager().getAllLicensesConcise();
    }

    public License getLicense(String licenseId) {
        return getLicenseQueryManager().getLicense(licenseId);
    }

    public License getCustomLicense(String licenseName) {
        return getLicenseQueryManager().getCustomLicense(licenseName);
    }

    License synchronizeLicense(License license, boolean commitIndex) {
        return getLicenseQueryManager().synchronizeLicense(license, commitIndex);
    }


    public License createCustomLicense(License license, boolean commitIndex) {
        return getLicenseQueryManager().createCustomLicense(license, commitIndex);
    }

    public void deleteLicense(final License license, final boolean commitIndex) {
        getLicenseQueryManager().deleteLicense(license, commitIndex);
    }

    public PaginatedResult getPolicies() {
        return getPolicyQueryManager().getPolicies();
    }

    public List<Policy> getAllPolicies() {
        return getPolicyQueryManager().getAllPolicies();
    }

    public Policy getPolicy(final String name) {
        return getPolicyQueryManager().getPolicy(name);
    }

    public Policy createPolicy(String name, Policy.Operator operator, Policy.ViolationState violationState) {
        return getPolicyQueryManager().createPolicy(name, operator, violationState);
    }

    public void removeProjectFromPolicies(final Project project) {
        getPolicyQueryManager().removeProjectFromPolicies(project);
    }

    public PolicyCondition createPolicyCondition(final Policy policy, final PolicyCondition.Subject subject,
                                                 final PolicyCondition.Operator operator, final String value) {
        return getPolicyQueryManager().createPolicyCondition(policy, subject, operator, value);
    }

    public PolicyCondition updatePolicyCondition(final PolicyCondition policyCondition) {
        return getPolicyQueryManager().updatePolicyCondition(policyCondition);
    }

    public synchronized void reconcilePolicyViolations(final Component component, final List<PolicyViolation> policyViolations) {
        getPolicyQueryManager().reconcilePolicyViolations(component, policyViolations);
    }

    public synchronized PolicyViolation addPolicyViolationIfNotExist(final PolicyViolation pv) {
        return getPolicyQueryManager().addPolicyViolationIfNotExist(pv);
    }

    public List<PolicyViolation> getAllPolicyViolations() {
        return getPolicyQueryManager().getAllPolicyViolations();
    }

    public List<PolicyViolation> getAllPolicyViolations(final PolicyCondition policyCondition) {
        return getPolicyQueryManager().getAllPolicyViolations(policyCondition);
    }

    public List<PolicyViolation> getAllPolicyViolations(final Component component) {
        return getPolicyQueryManager().getAllPolicyViolations(component);
    }

    public List<PolicyViolation> getAllPolicyViolations(final Component component, final boolean includeSuppressed) {
        return getPolicyQueryManager().getAllPolicyViolations(component, includeSuppressed);
    }

    public List<PolicyViolation> getAllPolicyViolations(final Project project) {
        return getPolicyQueryManager().getAllPolicyViolations(project);
    }

    public PaginatedResult getPolicyViolations(final Project project, boolean includeSuppressed) {
        return getPolicyQueryManager().getPolicyViolations(project, includeSuppressed);
    }

    public PaginatedResult getPolicyViolations(final Component component, boolean includeSuppressed) {
        return getPolicyQueryManager().getPolicyViolations(component, includeSuppressed);
    }

    public PaginatedResult getPolicyViolations(boolean includeSuppressed) {
        return getPolicyQueryManager().getPolicyViolations(includeSuppressed);
    }

    public ViolationAnalysis getViolationAnalysis(Component component, PolicyViolation policyViolation) {
        return getPolicyQueryManager().getViolationAnalysis(component, policyViolation);
    }

    public ViolationAnalysis makeViolationAnalysis(Component component, PolicyViolation policyViolation,
                                 ViolationAnalysisState violationAnalysisState, Boolean isSuppressed) {
        return getPolicyQueryManager().makeViolationAnalysis(component, policyViolation, violationAnalysisState, isSuppressed);
    }

    public ViolationAnalysisComment makeViolationAnalysisComment(ViolationAnalysis violationAnalysis, String comment, String commenter) {
        return getPolicyQueryManager().makeViolationAnalysisComment(violationAnalysis, comment, commenter);
    }

    void deleteViolationAnalysisTrail(Component component) {
        getPolicyQueryManager().deleteViolationAnalysisTrail(component);
    }

    void deleteViolationAnalysisTrail(Project project) {
        getPolicyQueryManager().deleteViolationAnalysisTrail(project);
    }

    public PaginatedResult getLicenseGroups() {
        return getPolicyQueryManager().getLicenseGroups();
    }

    public LicenseGroup getLicenseGroup(final String name) {
        return getPolicyQueryManager().getLicenseGroup(name);
    }

    public LicenseGroup createLicenseGroup(String name) {
        return getPolicyQueryManager().createLicenseGroup(name);
    }

    public boolean doesLicenseGroupContainLicense(final LicenseGroup lg, final License license) {
        return getPolicyQueryManager().doesLicenseGroupContainLicense(lg, license);
    }

    public void deletePolicy(final Policy policy) {
        getPolicyQueryManager().deletePolicy(policy);
    }

    void deletePolicyViolations(Component component) {
        getPolicyQueryManager().deletePolicyViolations(component);
    }

    void deletePolicyViolations(Project project) {
        getPolicyQueryManager().deletePolicyViolations(project);
    }

    public long getAuditedCount(final Component component, final PolicyViolation.Type type) {
        return getPolicyQueryManager().getAuditedCount(component, type);
    }

    public void deletePolicyCondition(PolicyCondition policyCondition) {
        getPolicyQueryManager().deletePolicyCondition(policyCondition);
    }

    public Vulnerability createVulnerability(Vulnerability vulnerability, boolean commitIndex) {
        return getVulnerabilityQueryManager().createVulnerability(vulnerability, commitIndex);
    }

    public Vulnerability updateVulnerability(Vulnerability transientVulnerability, boolean commitIndex) {
        return getVulnerabilityQueryManager().updateVulnerability(transientVulnerability, commitIndex);
    }

    public Vulnerability synchronizeVulnerability(Vulnerability vulnerability, boolean commitIndex) {
        return getVulnerabilityQueryManager().synchronizeVulnerability(vulnerability, commitIndex);
    }

    public Vulnerability getVulnerabilityByVulnId(String source, String vulnId) {
        return getVulnerabilityQueryManager().getVulnerabilityByVulnId(source, vulnId, false);
    }

    public Vulnerability getVulnerabilityByVulnId(String source, String vulnId, boolean includeVulnerableSoftware) {
        return getVulnerabilityQueryManager().getVulnerabilityByVulnId(source, vulnId, includeVulnerableSoftware);
    }

    public Vulnerability getVulnerabilityByVulnId(Vulnerability.Source source, String vulnId) {
        return getVulnerabilityQueryManager().getVulnerabilityByVulnId(source, vulnId, false);
    }

    public Vulnerability getVulnerabilityByVulnId(Vulnerability.Source source, String vulnId, boolean includeVulnerableSoftware) {
        return getVulnerabilityQueryManager().getVulnerabilityByVulnId(source, vulnId, includeVulnerableSoftware);
    }

    public List<Vulnerability> getVulnerabilitiesForNpmModule(String module) {
        return getVulnerabilityQueryManager().getVulnerabilitiesForNpmModule(module);
    }

    public void addVulnerability(Vulnerability vulnerability, Component component, AnalyzerIdentity analyzerIdentity) {
        getVulnerabilityQueryManager().addVulnerability(vulnerability, component, analyzerIdentity);
    }

    public void addVulnerability(Vulnerability vulnerability, Component component, AnalyzerIdentity analyzerIdentity,
                                 String alternateIdentifier, String referenceUrl) {
        getVulnerabilityQueryManager().addVulnerability(vulnerability, component, analyzerIdentity, alternateIdentifier, referenceUrl);
    }

    public void removeVulnerability(Vulnerability vulnerability, Component component) {
        getVulnerabilityQueryManager().removeVulnerability(vulnerability, component);
    }

    public FindingAttribution getFindingAttribution(Vulnerability vulnerability, Component component) {
        return getVulnerabilityQueryManager().getFindingAttribution(vulnerability, component);
    }

    void deleteFindingAttributions(Component component) {
        getVulnerabilityQueryManager().deleteFindingAttributions(component);
    }

    void deleteFindingAttributions(Project project) {
        getVulnerabilityQueryManager().deleteFindingAttributions(project);
    }

    public List<VulnerableSoftware> reconcileVulnerableSoftware(final Vulnerability vulnerability,
                                                                final List<VulnerableSoftware> vsListOld,
                                                                final List<VulnerableSoftware> vsList,
                                                                final Vulnerability.Source source) {
        return getVulnerabilityQueryManager().reconcileVulnerableSoftware(vulnerability, vsListOld, vsList, source);
    }

    public List<AffectedVersionAttribution> getAffectedVersionAttributions(Vulnerability vulnerability, VulnerableSoftware vulnerableSoftware) {
        return getVulnerabilityQueryManager().getAffectedVersionAttributions(vulnerability, vulnerableSoftware);
    }

    public AffectedVersionAttribution getAffectedVersionAttribution(Vulnerability vulnerability, VulnerableSoftware vulnerableSoftware, Vulnerability.Source source) {
        return getVulnerabilityQueryManager().getAffectedVersionAttribution(vulnerability, vulnerableSoftware, source);
    }

    public void updateAffectedVersionAttributions(final Vulnerability vulnerability,
                                                                              final List<VulnerableSoftware> vsList,
                                                                              final Vulnerability.Source source) {
        getVulnerabilityQueryManager().updateAffectedVersionAttributions(vulnerability, vsList, source);
    }

    public void updateAffectedVersionAttribution(final Vulnerability vulnerability,
                                                                       final VulnerableSoftware vulnerableSoftware,
                                                                       final Vulnerability.Source source) {
        getVulnerabilityQueryManager().updateAffectedVersionAttribution(vulnerability, vulnerableSoftware, source);
    }

    public void deleteAffectedVersionAttribution(final Vulnerability vulnerability,
                                                 final VulnerableSoftware vulnerableSoftware,
                                                 final Vulnerability.Source source) {
        getVulnerabilityQueryManager().deleteAffectedVersionAttribution(vulnerability, vulnerableSoftware, source);
    }

    public void deleteAffectedVersionAttributions(final Vulnerability vulnerability) {
        getVulnerabilityQueryManager().deleteAffectedVersionAttributions(vulnerability);
    }

    public boolean contains(Vulnerability vulnerability, Component component) {
        return getVulnerabilityQueryManager().contains(vulnerability, component);
    }

    public Cpe synchronizeCpe(Cpe cpe, boolean commitIndex) {
        return getVulnerableSoftwareQueryManager().synchronizeCpe(cpe, commitIndex);
    }

    public Cpe getCpeBy23(String cpe23) {
        return getVulnerableSoftwareQueryManager().getCpeBy23(cpe23);
    }

    public PaginatedResult getCpes() {
        return getVulnerableSoftwareQueryManager().getCpes();
    }

    public List<Cpe> getCpes(final String cpeString) {
        return getVulnerableSoftwareQueryManager().getCpes(cpeString);
    }

    public List<Cpe> getCpes(final String part, final String vendor, final String product, final String version) {
        return getVulnerableSoftwareQueryManager().getCpes(part, vendor, product, version);
    }

    public VulnerableSoftware getVulnerableSoftwareByCpe23(String cpe23,
                                                           String versionEndExcluding, String versionEndIncluding,
                                                           String versionStartExcluding, String versionStartIncluding) {
        return getVulnerableSoftwareQueryManager().getVulnerableSoftwareByCpe23(cpe23, versionEndExcluding, versionEndIncluding, versionStartExcluding, versionStartIncluding);
    }

    public PaginatedResult getVulnerableSoftware() {
        return getVulnerableSoftwareQueryManager().getVulnerableSoftware();
    }

    public List<VulnerableSoftware> getAllVulnerableSoftwareByCpe(final String cpeString) {
        return getVulnerableSoftwareQueryManager().getAllVulnerableSoftwareByCpe(cpeString);
    }

    public VulnerableSoftware getVulnerableSoftwareByPurl(String purlType, String purlNamespace, String purlName,
                                                           String versionEndExcluding, String versionEndIncluding,
                                                           String versionStartExcluding, String versionStartIncluding) {
        return getVulnerableSoftwareQueryManager().getVulnerableSoftwareByPurl(purlType, purlNamespace, purlName, versionEndExcluding, versionEndIncluding, versionStartExcluding, versionStartIncluding);
    }

    public List<VulnerableSoftware> getVulnerableSoftwareByVulnId(final String source, final String vulnId) {
        return getVulnerableSoftwareQueryManager().getVulnerableSoftwareByVulnId(source, vulnId);
    }

    public List<VulnerableSoftware> getAllVulnerableSoftwareByPurl(final PackageURL purl) {
        return getVulnerableSoftwareQueryManager().getAllVulnerableSoftwareByPurl(purl);
    }

    public List<VulnerableSoftware> getAllVulnerableSoftware(final String cpePart, final String cpeVendor, final String cpeProduct, final String cpeVersion, final PackageURL purl) {
        return getVulnerableSoftwareQueryManager().getAllVulnerableSoftware(cpePart, cpeVendor, cpeProduct, cpeVersion, purl);
    }

    public List<VulnerableSoftware> getAllVulnerableSoftware(final String cpePart, final String cpeVendor, final String cpeProduct, final PackageURL purl) {
        return getVulnerableSoftwareQueryManager().getAllVulnerableSoftware(cpePart, cpeVendor, cpeProduct, purl);
    }

    public Cwe createCweIfNotExist(int id, String name) {
        return getVulnerableSoftwareQueryManager().createCweIfNotExist(id, name);
    }

    public Cwe getCweById(int cweId) {
        return getVulnerableSoftwareQueryManager().getCweById(cweId);
    }

    public PaginatedResult getCwes() {
        return getVulnerableSoftwareQueryManager().getCwes();
    }

    public List<Cwe> getAllCwes() {
        return getVulnerableSoftwareQueryManager().getAllCwes();
    }

    public Component matchSingleIdentity(final Project project, final ComponentIdentity cid) {
        return getComponentQueryManager().matchSingleIdentity(project, cid);
    }

    public List<Component> matchIdentity(final Project project, final ComponentIdentity cid) {
        return getComponentQueryManager().matchIdentity(project, cid);
    }

    public List<Component> matchIdentity(final ComponentIdentity cid) {
        return getComponentQueryManager().matchIdentity(cid);
    }

    public void reconcileComponents(Project project, List<Component> existingProjectComponents, List<Component> components) {
        getComponentQueryManager().reconcileComponents(project, existingProjectComponents, components);
    }

    public List<Component> getAllComponents(Project project) {
        return getComponentQueryManager().getAllComponents(project);
    }

    public PaginatedResult getComponents(final Project project, final boolean includeMetrics) {
        return getComponentQueryManager().getComponents(project, includeMetrics);
    }

    public PaginatedResult getComponents(final Project project, final boolean includeMetrics, final boolean onlyOutdated, final boolean onlyDirect) {
        return getComponentQueryManager().getComponents(project, includeMetrics, onlyOutdated, onlyDirect);
    }

    public ServiceComponent matchServiceIdentity(final Project project, final ComponentIdentity cid) {
        return getServiceComponentQueryManager().matchServiceIdentity(project, cid);
    }

    public void reconcileServiceComponents(Project project, List<ServiceComponent> existingProjectServices, List<ServiceComponent> services) {
        getServiceComponentQueryManager().reconcileServiceComponents(project, existingProjectServices, services);
    }

    public ServiceComponent createServiceComponent(ServiceComponent service, boolean commitIndex) {
        return getServiceComponentQueryManager().createServiceComponent(service, commitIndex);
    }

    public List<ServiceComponent> getAllServiceComponents() {
        return getServiceComponentQueryManager().getAllServiceComponents();
    }

    public List<ServiceComponent> getAllServiceComponents(Project project) {
        return getServiceComponentQueryManager().getAllServiceComponents(project);
    }

    public PaginatedResult getServiceComponents() {
        return getServiceComponentQueryManager().getServiceComponents();
    }

    public PaginatedResult getServiceComponents(final boolean includeMetrics) {
        return getServiceComponentQueryManager().getServiceComponents(includeMetrics);
    }

    public PaginatedResult getServiceComponents(final Project project, final boolean includeMetrics) {
        return getServiceComponentQueryManager().getServiceComponents(project, includeMetrics);
    }

    public ServiceComponent cloneServiceComponent(ServiceComponent sourceService, Project destinationProject, boolean commitIndex) {
        return getServiceComponentQueryManager().cloneServiceComponent(sourceService, destinationProject, commitIndex);
    }

    public ServiceComponent updateServiceComponent(ServiceComponent transientServiceComponent, boolean commitIndex) {
        return getServiceComponentQueryManager().updateServiceComponent(transientServiceComponent, commitIndex);
    }

    public void recursivelyDelete(ServiceComponent service, boolean commitIndex) {
        getServiceComponentQueryManager().recursivelyDelete(service, commitIndex);
    }

    public PaginatedResult getVulnerabilities() {
        return getVulnerabilityQueryManager().getVulnerabilities();
    }

    public PaginatedResult getVulnerabilities(Component component) {
        return getVulnerabilityQueryManager().getVulnerabilities(component);
    }

    public PaginatedResult getVulnerabilities(Component component, boolean includeSuppressed) {
        return getVulnerabilityQueryManager().getVulnerabilities(component, includeSuppressed);
    }

    public List<Component> getAllVulnerableComponents(Project project, Vulnerability vulnerability, boolean includeSuppressed) {
        return getVulnerabilityQueryManager().getAllVulnerableComponents(project, vulnerability, includeSuppressed);
    }

    public List<Vulnerability> getAllVulnerabilities(Component component) {
        return getVulnerabilityQueryManager().getAllVulnerabilities(component);
    }

    public List<Vulnerability> getAllVulnerabilities(Component component, boolean includeSuppressed) {
        return getVulnerabilityQueryManager().getAllVulnerabilities(component, includeSuppressed);
    }

    public long getVulnerabilityCount(Project project, boolean includeSuppressed) {
        return getVulnerabilityQueryManager().getVulnerabilityCount(project, includeSuppressed);
    }

    public List<Vulnerability> getVulnerabilities(Project project, boolean includeSuppressed) {
        return getVulnerabilityQueryManager().getVulnerabilities(project, includeSuppressed);
    }

    public long getAuditedCount() {
        return getFindingsQueryManager().getAuditedCount();
    }

    public long getAuditedCount(Project project) {
        return getFindingsQueryManager().getAuditedCount(project);
    }

    public long getAuditedCount(Component component) {
        return getFindingsQueryManager().getAuditedCount(component);
    }

    public long getAuditedCount(Project project, Component component) {
        return getFindingsQueryManager().getAuditedCount(project, component);
    }

    public long getSuppressedCount() {
        return getFindingsQueryManager().getSuppressedCount();
    }

    public long getSuppressedCount(Project project) {
        return getFindingsQueryManager().getSuppressedCount(project);
    }

    public long getSuppressedCount(Component component) {
        return getFindingsQueryManager().getSuppressedCount(component);
    }

    public long getSuppressedCount(Project project, Component component) {
        return getFindingsQueryManager().getSuppressedCount(project, component);
    }

    public List<Project> getProjects(Vulnerability vulnerability) {
        return getVulnerabilityQueryManager().getProjects(vulnerability);
    }

    public VulnerabilityAlias synchronizeVulnerabilityAlias(VulnerabilityAlias alias) {
        return getVulnerabilityQueryManager().synchronizeVulnerabilityAlias(alias);
    }

    public List<VulnerabilityAlias> getVulnerabilityAliases(Vulnerability vulnerability) {
        return getVulnerabilityQueryManager().getVulnerabilityAliases(vulnerability);
    }

    List<Analysis> getAnalyses(Project project) {
        return getFindingsQueryManager().getAnalyses(project);
    }

    public Analysis getAnalysis(Component component, Vulnerability vulnerability) {
        return getFindingsQueryManager().getAnalysis(component, vulnerability);
    }

    public Analysis makeAnalysis(Component component, Vulnerability vulnerability, AnalysisState analysisState,
                                 AnalysisJustification analysisJustification, AnalysisResponse analysisResponse,
                                 String analysisDetails, Boolean isSuppressed) {
        return getFindingsQueryManager().makeAnalysis(component, vulnerability, analysisState, analysisJustification, analysisResponse, analysisDetails, isSuppressed);
    }

    public AnalysisComment makeAnalysisComment(Analysis analysis, String comment, String commenter) {
        return getFindingsQueryManager().makeAnalysisComment(analysis, comment, commenter);
    }

    void deleteAnalysisTrail(Component component) {
        getFindingsQueryManager().deleteAnalysisTrail(component);
    }

    void deleteAnalysisTrail(Project project) {
        getFindingsQueryManager().deleteAnalysisTrail(project);
    }

    public List<Finding> getFindings(Project project) {
        return getFindingsQueryManager().getFindings(project);
    }

    public List<Finding> getFindings(Project project, boolean includeSuppressed) {
        return getFindingsQueryManager().getFindings(project, includeSuppressed);
    }

    public List<VulnerabilityMetrics> getVulnerabilityMetrics() {
        return getMetricsQueryManager().getVulnerabilityMetrics();
    }

    public PortfolioMetrics getMostRecentPortfolioMetrics() {
        return getMetricsQueryManager().getMostRecentPortfolioMetrics();
    }

    public List<PortfolioMetrics> getPortfolioMetricsSince(Date since) {
        return getMetricsQueryManager().getPortfolioMetricsSince(since);
    }

    public ProjectMetrics getMostRecentProjectMetrics(Project project) {
        return getMetricsQueryManager().getMostRecentProjectMetrics(project);
    }

    public PaginatedResult getProjectMetrics(Project project) {
        return getMetricsQueryManager().getProjectMetrics(project);
    }

    public List<ProjectMetrics> getProjectMetricsSince(Project project, Date since) {
        return getMetricsQueryManager().getProjectMetricsSince(project, since);
    }

    public DependencyMetrics getMostRecentDependencyMetrics(Component component) {
        return getMetricsQueryManager().getMostRecentDependencyMetrics(component);
    }

    public PaginatedResult getDependencyMetrics(Component component) {
        return getMetricsQueryManager().getDependencyMetrics(component);
    }

    public List<DependencyMetrics> getDependencyMetricsSince(Component component, Date since) {
        return getMetricsQueryManager().getDependencyMetricsSince(component, since);
    }

    public void synchronizeVulnerabilityMetrics(List<VulnerabilityMetrics> metrics) {
        getMetricsQueryManager().synchronizeVulnerabilityMetrics(metrics);
    }

    void deleteMetrics(Project project) {
        getMetricsQueryManager().deleteMetrics(project);
    }

    void deleteMetrics(Component component) {
        getMetricsQueryManager().deleteMetrics(component);
    }

    public PaginatedResult getRepositories() {
        return getRepositoryQueryManager().getRepositories();
    }

    public List<Repository> getAllRepositories() {
        return getRepositoryQueryManager().getAllRepositories();
    }

    public PaginatedResult getRepositories(RepositoryType type) {
        return getRepositoryQueryManager().getRepositories(type);
    }

    public List<Repository> getAllRepositoriesOrdered(RepositoryType type) {
        return getRepositoryQueryManager().getAllRepositoriesOrdered(type);
    }

    public boolean repositoryExist(RepositoryType type, String identifier) {
        return getRepositoryQueryManager().repositoryExist(type, identifier);
    }

    public Repository createRepository(RepositoryType type, String identifier, String url, boolean enabled, boolean internal) {
        return getRepositoryQueryManager().createRepository(type, identifier, url, enabled, internal);
    }

    public Repository updateRepository(UUID uuid, String identifier, String url, boolean internal, String username, String password, boolean enabled) {
        return getRepositoryQueryManager().updateRepository(uuid, identifier, url, internal, username, password, enabled);
    }

    public RepositoryMetaComponent getRepositoryMetaComponent(RepositoryType repositoryType, String namespace, String name) {
        return getRepositoryQueryManager().getRepositoryMetaComponent(repositoryType, namespace, name);
    }

    public synchronized RepositoryMetaComponent synchronizeRepositoryMetaComponent(final RepositoryMetaComponent transientRepositoryMetaComponent) {
        return getRepositoryQueryManager().synchronizeRepositoryMetaComponent(transientRepositoryMetaComponent);
    }

    public NotificationRule createNotificationRule(String name, NotificationScope scope, NotificationLevel level, NotificationPublisher publisher) {
        return getNotificationQueryManager().createNotificationRule(name, scope, level, publisher);
    }

    public NotificationRule updateNotificationRule(NotificationRule transientRule) {
        return getNotificationQueryManager().updateNotificationRule(transientRule);
    }

    public PaginatedResult getNotificationRules() {
        return getNotificationQueryManager().getNotificationRules();
    }

    public List<NotificationPublisher> getAllNotificationPublishers() {
        return getNotificationQueryManager().getAllNotificationPublishers();
    }

    public NotificationPublisher getNotificationPublisher(final String name) {
        return getNotificationQueryManager().getNotificationPublisher(name);
    }

    public NotificationPublisher getDefaultNotificationPublisher(final Class<Publisher> clazz) {
        return getNotificationQueryManager().getDefaultNotificationPublisher(clazz);
    }

    public NotificationPublisher createNotificationPublisher(final String name, final String description,
                                                             final Class<Publisher> publisherClass, final String templateContent,
                                                             final String templateMimeType, final boolean defaultPublisher) {
        return getNotificationQueryManager().createNotificationPublisher(name, description, publisherClass, templateContent, templateMimeType, defaultPublisher);
    }

    public NotificationPublisher updateNotificationPublisher(NotificationPublisher transientPublisher) {
        return getNotificationQueryManager().updateNotificationPublisher(transientPublisher);
    }

    public void deleteNotificationPublisher(NotificationPublisher notificationPublisher) {
        getNotificationQueryManager().deleteNotificationPublisher(notificationPublisher);
    }

    public void removeProjectFromNotificationRules(final Project project) {
        getNotificationQueryManager().removeProjectFromNotificationRules(project);
    }

    public void removeTeamFromNotificationRules(final Team team) {
        getNotificationQueryManager().removeTeamFromNotificationRules(team);
    }

    /**
     * Determines if a config property is enabled or not.
     * @param configPropertyConstants the property to query
     * @return true if enabled, false if not
     */
    public boolean isEnabled(final ConfigPropertyConstants configPropertyConstants) {
        final ConfigProperty property = getConfigProperty(
                configPropertyConstants.getGroupName(), configPropertyConstants.getPropertyName()
        );
        if (property != null && ConfigProperty.PropertyType.BOOLEAN == property.getPropertyType()) {
            return BooleanUtil.valueOf(property.getPropertyValue());
        }
        return false;
    }

    public ComponentAnalysisCache getComponentAnalysisCache(ComponentAnalysisCache.CacheType cacheType, String targetHost, String targetType, String target) {
        return getCacheQueryManager().getComponentAnalysisCache(cacheType, targetHost, targetType, target);
    }

    public List<ComponentAnalysisCache> getComponentAnalysisCache(ComponentAnalysisCache.CacheType cacheType, String targetType, String target) {
        return getCacheQueryManager().getComponentAnalysisCache(cacheType, targetType, target);
    }

    public synchronized void updateComponentAnalysisCache(ComponentAnalysisCache.CacheType cacheType, String targetHost, String targetType, String target, Date lastOccurrence, JsonObject result) {
        getCacheQueryManager().updateComponentAnalysisCache(cacheType, targetHost, targetType, target, lastOccurrence,  result);
    }

    public void clearComponentAnalysisCache() {
        getCacheQueryManager().clearComponentAnalysisCache();
    }

    public void clearComponentAnalysisCache(Date threshold) {
        getCacheQueryManager().clearComponentAnalysisCache(threshold);
    }

    public void bind(Project project, List<Tag> tags) {
        getProjectQueryManager().bind(project, tags);
    }

    /**
     * Commits the Lucene index.
     * @param commitIndex specifies if the search index should be committed (an expensive operation)
     * @param clazz the indexable class to commit the index of
     */
    public void commitSearchIndex(boolean commitIndex, Class clazz) {
        if (commitIndex) {
            Event.dispatch(new IndexEvent(IndexEvent.Action.COMMIT, clazz));
        }
    }

    /**
     * Commits the Lucene index.
     * @param clazz the indexable class to commit the index of
     */
    public void commitSearchIndex(Class clazz) {
        commitSearchIndex(true, clazz);
    }

    public boolean hasAccessManagementPermission(final Principal principal) {
        if (principal == null) {
            throw new IllegalArgumentException("principal");
        } else if (principal instanceof UserPrincipal) {
            return hasAccessManagementPermission((UserPrincipal)principal);
        } else if (principal instanceof ApiKey) {
            return hasAccessManagementPermission((ApiKey)principal);
        } else {
            throw new UnsupportedOperationException(principal.getClass().getName());
        }
    }

    public boolean hasAccessManagementPermission(final UserPrincipal userPrincipal) {
        return getProjectQueryManager().hasAccessManagementPermission(userPrincipal);
    }

    public boolean hasAccessManagementPermission(final ApiKey apiKey) {
        return getProjectQueryManager().hasAccessManagementPermission(apiKey);
    }

    public PaginatedResult getTags(String policyUuid) {
        return getTagQueryManager().getTags(policyUuid);
    }

    /**
     * Fetch an object from the datastore by its {@link UUID}, using the provided fetch groups.
     * <p>
     * {@code fetchGroups} will override any other fetch groups set on the {@link PersistenceManager},
     * even the default one. If inclusion of the default fetch group is desired, it must be
     * included in {@code fetchGroups} explicitly.
     * <p>
     * Eventually, this may be moved to {@link alpine.persistence.AbstractAlpineQueryManager}.
     *
     * @param clazz Class of the object to fetch
     * @param uuid {@link UUID} of the object to fetch
     * @param fetchGroups Fetch groups to use for this operation
     * @return The object if found, otherwise {@code null}
     * @param <T> Type of the object
     * @throws Exception When closing the query failed
     * @since 4.6.0
     */
    public <T> T getObjectByUuid(final Class<T> clazz, final UUID uuid, final List<String> fetchGroups) throws Exception {
        try (final Query<T> query = pm.newQuery(clazz)) {
            query.setFilter("uuid == :uuid");
            query.setParameters(uuid);
            query.getFetchPlan().setGroups(fetchGroups);
            return query.executeUnique();
        }
    }

    private static List<Team> getTeams(final Principal principal) {
        if (principal instanceof UserPrincipal) {
            final UserPrincipal userPrincipal = ((UserPrincipal) principal);
            return userPrincipal.getTeams();
        } else {
            final ApiKey apiKey = ((ApiKey) principal);
            return apiKey.getTeams();
        }
    }

    /**
     * Extra team filter when ACL management is enable
     * 
     * @param query The query to adapt for ACL
     * @param inputFilter Query filter, will be completed if relevant and applied 
     * @param params Map of named parameters
     * @param bypass When true, access management acl is bypassed
     * @param accessTeamsPath Pass the the project teams for access
     * @param <T> Candidate class for the query
     */
    protected <T> void preprocessACLs(final Query<T> query, final String inputFilter, final Map<String, Object> params,
                                      final boolean bypass, final String accessTeamsPath) {
        if (principal != null && isEnabled(ConfigPropertyConstants.ACCESS_MANAGEMENT_ACL_ENABLED) && !bypass) {
            if (hasAccessManagementPermission(principal)) {
                query.setFilter(inputFilter);
                return;
            }
            final List<Team> teams = QueryManager.getTeams(principal);
            if (teams != null && teams.size() > 0) {
                final StringBuilder sb = new StringBuilder();
                int i = 0;
                for (final var lazzyTeam : teams) {
                    if (sb.length() > 0) {
                        sb.append(" || ");
                    }
                    final Team team = getObjectById(Team.class, lazzyTeam.getId());
                    sb.append(accessTeamsPath).append(".contains(:team").append(i).append(")");
                    params.put("team" + i, team);
                    i++;
                }

                if (StringUtils.trimToNull(inputFilter) != null) {
                    sb.insert(0, "(" + inputFilter + ") && (");
                    sb.append(")");
                }
                query.setFilter(sb.toString());
            }
        } else if (StringUtils.trimToNull(inputFilter) != null) {
            query.setFilter(inputFilter);
        }
    }

    /**
     * Detach a persistent object using the provided fetch groups.
     * <p>
     * {@code fetchGroups} will override any other fetch groups set on the {@link PersistenceManager},
     * even the default one. If inclusion of the default fetch group is desired, it must be
     * included in {@code fetchGroups} explicitly.
     * <p>
     * Eventually, this may be moved to {@link alpine.persistence.AbstractAlpineQueryManager}.
     *
     * @param object      The persistent object to detach
     * @param fetchGroups Fetch groups to use for this operation
     * @param <T>         Type of the object
     * @return The detached object
     * @since 4.8.0
     */
    public <T> T detachWithGroups(final T object, final List<String> fetchGroups) {
        final int origDetachOptions = pm.getFetchPlan().getDetachmentOptions();
        final Set<?> origFetchGroups = pm.getFetchPlan().getGroups();
        try {
            pm.getFetchPlan().setDetachmentOptions(FetchPlan.DETACH_LOAD_FIELDS);
            pm.getFetchPlan().setGroups(fetchGroups);
            return pm.detachCopy(object);
        } finally {
            // Restore previous settings to not impact other operations performed
            // by this persistence manager.
            pm.getFetchPlan().setDetachmentOptions(origDetachOptions);
            pm.getFetchPlan().setGroups(origFetchGroups);
        }
    }

    /**
     * Fetch a list of object from the datastore by theirs {@link UUID}
     *
     * @param clazz Class of the object to fetch
     * @param uuids {@link UUID} list of uuids to fetch
     * @return The list of objects found
     * @param <T> Type of the object
     * @since 4.9.0
     */
    public <T> List<T> getObjectsByUuids(final Class<T> clazz, final List<UUID> uuids) {
        final Query<T> query = getObjectsByUuidsQuery(clazz, uuids);
        return query.executeList();
    }

    /**
     * Create the query to fetch a list of object from the datastore by theirs {@link UUID}
     *
     * @param clazz Class of the object to fetch
     * @param uuids {@link UUID} list of uuids to fetch
     * @return The query to execute
     * @param <T> Type of the object
     * @since 4.9.0
     */
    public <T> Query<T> getObjectsByUuidsQuery(final Class<T> clazz, final List<UUID> uuids) {
        final Query<T> query = pm.newQuery(clazz, ":uuids.contains(uuid)");
        query.setParameters(uuids);
        return query;
    }

    /**
     * Convenience method to execute a given {@link Runnable} within the context of a {@link Transaction}.
     * <p>
     * Eventually, this may be moved to {@link alpine.persistence.AbstractAlpineQueryManager}.
     *
     * @param runnable The {@link Runnable} to execute
     * @since 4.6.0
     */
    public void runInTransaction(final Runnable runnable) {
        final Transaction trx = pm.currentTransaction();
        try {
            trx.begin();
            runnable.run();
            trx.commit();
        } finally {
            if (trx.isActive()) {
                trx.rollback();
            }
        }
    }

    /**
     * Convenience method to execute a given {@link Supplier} within the context of a {@link Transaction}.
     * <p>
     * Eventually, this may be moved to {@link alpine.persistence.AbstractAlpineQueryManager}.
     *
     * @param supplier The {@link Supplier} to execute
     * @since 4.9.0
     */
    public <T> T runInTransaction(final Supplier<T> supplier) {
        final Transaction trx = pm.currentTransaction();
        try {
            trx.begin();
            final T result = supplier.get();
            trx.commit();
            return result;
        } finally {
            if (trx.isActive()) {
                trx.rollback();
            }
        }
    }

    /**
     * Convenience method to ensure that any active transaction is rolled back.
     * <p>
     * Calling this method may sometimes be necessary due to {@link AlpineQueryManager#persist(Object)}
     * no performing a rollback in case committing the transaction fails. This can impact other persistence
     * operations performed in the same session (e.g. {@code NucleusTransactionException: Invalid state. Transaction has already started}).
     *
     * @see <a href="https://github.com/DependencyTrack/dependency-track/issues/2677">Issue 2677</a>
     * @since 4.8.0
     */
    public void ensureNoActiveTransaction() {
        final Transaction trx = pm.currentTransaction();
        if (trx != null && trx.isActive()) {
            trx.rollback();
        }
    }

    public void recursivelyDeleteTeam(Team team) {
        pm.setProperty("datanucleus.query.sql.allowAll", true);
        final Transaction trx = pm.currentTransaction();
        pm.currentTransaction().begin();
        pm.deletePersistentAll(team.getApiKeys());
        String aclDeleteQuery = """
            DELETE FROM \"PROJECT_ACCESS_TEAMS\" WHERE \"PROJECT_ACCESS_TEAMS\".\"TEAM_ID\" = ?
        """;
        final Query query = pm.newQuery(JDOQuery.SQL_QUERY_LANGUAGE, aclDeleteQuery);
        query.executeWithArray(team.getId());
        pm.deletePersistent(team);
        pm.currentTransaction().commit();
    }

    /**
     * Returns a list of all {@link DependencyGraphResponse} objects by {@link Component} UUID.
     * @param uuids a list of {@link Component} UUIDs
     * @return a list of {@link DependencyGraphResponse} objects
     * @since 4.9.0
     */
    public List<DependencyGraphResponse> getComponentDependencyGraphByUuids(final List<UUID> uuids) {
        return this.getComponentQueryManager().getDependencyGraphByUUID(uuids);
    }

    /**
     * Returns a list of all {@link DependencyGraphResponse} objects by {@link ServiceComponent} UUID.
     * @param uuids a list of {@link ServiceComponent} UUIDs
     * @return a list of {@link DependencyGraphResponse} objects
     * @since 4.9.0
     */
    public List<DependencyGraphResponse> getServiceDependencyGraphByUuids(final List<UUID> uuids) {
        return this.getServiceComponentQueryManager().getDependencyGraphByUUID(uuids);
    }

    /**
     * Returns a list of all {@link RepositoryMetaComponent} objects by {@link RepositoryQueryManager.RepositoryMetaComponentSearch} with batchSize 10.
     * @param list a list of {@link RepositoryQueryManager.RepositoryMetaComponentSearch}
     * @return a list of {@link RepositoryMetaComponent} objects
     * @since 4.9.0
     */
    public List<RepositoryMetaComponent> getRepositoryMetaComponentsBatch(final List<RepositoryQueryManager.RepositoryMetaComponentSearch> list) {
        return getRepositoryMetaComponentsBatch(list, 10);
    }

    /**
     * Returns a list of all {@link RepositoryMetaComponent} objects by {@link RepositoryQueryManager.RepositoryMetaComponentSearch} UUID.
     * @param list a list of {@link RepositoryQueryManager.RepositoryMetaComponentSearch}
     * @param batchSize the batch size
     * @return a list of {@link RepositoryMetaComponent} objects
     * @since 4.9.0
     */
    public List<RepositoryMetaComponent> getRepositoryMetaComponentsBatch(final List<RepositoryQueryManager.RepositoryMetaComponentSearch> list, final int batchSize) {
        final List<RepositoryMetaComponent> results = new ArrayList<>(list.size());

        // Split the list into batches
        for (List<RepositoryQueryManager.RepositoryMetaComponentSearch> batch : Lists.partition(list, batchSize)) {
            results.addAll(this.getRepositoryQueryManager().getRepositoryMetaComponents(batch));
        }

        return results;
    }
}<|MERGE_RESOLUTION|>--- conflicted
+++ resolved
@@ -29,12 +29,9 @@
 import alpine.persistence.PaginatedResult;
 import alpine.resources.AlpineRequest;
 import com.github.packageurl.PackageURL;
-<<<<<<< HEAD
 import org.apache.commons.lang3.StringUtils;
-=======
 import com.google.common.collect.Lists;
 import org.datanucleus.PropertyNames;
->>>>>>> 939f3e83
 import org.datanucleus.api.jdo.JDOQuery;
 import org.dependencytrack.event.IndexEvent;
 import org.dependencytrack.model.AffectedVersionAttribution;
@@ -1295,6 +1292,65 @@
         }
     }
 
+    /**
+     * Detach a persistent object using the provided fetch groups.
+     * <p>
+     * {@code fetchGroups} will override any other fetch groups set on the {@link PersistenceManager},
+     * even the default one. If inclusion of the default fetch group is desired, it must be
+     * included in {@code fetchGroups} explicitly.
+     * <p>
+     * Eventually, this may be moved to {@link alpine.persistence.AbstractAlpineQueryManager}.
+     *
+     * @param object      The persistent object to detach
+     * @param fetchGroups Fetch groups to use for this operation
+     * @param <T>         Type of the object
+     * @return The detached object
+     * @since 4.8.0
+     */
+    public <T> T detachWithGroups(final T object, final List<String> fetchGroups) {
+        final int origDetachOptions = pm.getFetchPlan().getDetachmentOptions();
+        final Set<?> origFetchGroups = pm.getFetchPlan().getGroups();
+        try {
+            pm.getFetchPlan().setDetachmentOptions(FetchPlan.DETACH_LOAD_FIELDS);
+            pm.getFetchPlan().setGroups(fetchGroups);
+            return pm.detachCopy(object);
+        } finally {
+            // Restore previous settings to not impact other operations performed
+            // by this persistence manager.
+            pm.getFetchPlan().setDetachmentOptions(origDetachOptions);
+            pm.getFetchPlan().setGroups(origFetchGroups);
+        }
+    }
+
+    /**
+     * Fetch a list of object from the datastore by theirs {@link UUID}
+     *
+     * @param clazz Class of the object to fetch
+     * @param uuids {@link UUID} list of uuids to fetch
+     * @return The list of objects found
+     * @param <T> Type of the object
+     * @since 4.9.0
+     */
+    public <T> List<T> getObjectsByUuids(final Class<T> clazz, final List<UUID> uuids) {
+        final Query<T> query = getObjectsByUuidsQuery(clazz, uuids);
+        return query.executeList();
+    }
+
+    /**
+     * Create the query to fetch a list of object from the datastore by theirs {@link UUID}
+     *
+     * @param clazz Class of the object to fetch
+     * @param uuids {@link UUID} list of uuids to fetch
+     * @return The query to execute
+     * @param <T> Type of the object
+     * @since 4.9.0
+     */
+    public <T> Query<T> getObjectsByUuidsQuery(final Class<T> clazz, final List<UUID> uuids) {
+        final Query<T> query = pm.newQuery(clazz, ":uuids.contains(uuid)");
+        query.setParameters(uuids);
+        return query;
+    }
+
     private static List<Team> getTeams(final Principal principal) {
         if (principal instanceof UserPrincipal) {
             final UserPrincipal userPrincipal = ((UserPrincipal) principal);
@@ -1348,65 +1404,6 @@
     }
 
     /**
-     * Detach a persistent object using the provided fetch groups.
-     * <p>
-     * {@code fetchGroups} will override any other fetch groups set on the {@link PersistenceManager},
-     * even the default one. If inclusion of the default fetch group is desired, it must be
-     * included in {@code fetchGroups} explicitly.
-     * <p>
-     * Eventually, this may be moved to {@link alpine.persistence.AbstractAlpineQueryManager}.
-     *
-     * @param object      The persistent object to detach
-     * @param fetchGroups Fetch groups to use for this operation
-     * @param <T>         Type of the object
-     * @return The detached object
-     * @since 4.8.0
-     */
-    public <T> T detachWithGroups(final T object, final List<String> fetchGroups) {
-        final int origDetachOptions = pm.getFetchPlan().getDetachmentOptions();
-        final Set<?> origFetchGroups = pm.getFetchPlan().getGroups();
-        try {
-            pm.getFetchPlan().setDetachmentOptions(FetchPlan.DETACH_LOAD_FIELDS);
-            pm.getFetchPlan().setGroups(fetchGroups);
-            return pm.detachCopy(object);
-        } finally {
-            // Restore previous settings to not impact other operations performed
-            // by this persistence manager.
-            pm.getFetchPlan().setDetachmentOptions(origDetachOptions);
-            pm.getFetchPlan().setGroups(origFetchGroups);
-        }
-    }
-
-    /**
-     * Fetch a list of object from the datastore by theirs {@link UUID}
-     *
-     * @param clazz Class of the object to fetch
-     * @param uuids {@link UUID} list of uuids to fetch
-     * @return The list of objects found
-     * @param <T> Type of the object
-     * @since 4.9.0
-     */
-    public <T> List<T> getObjectsByUuids(final Class<T> clazz, final List<UUID> uuids) {
-        final Query<T> query = getObjectsByUuidsQuery(clazz, uuids);
-        return query.executeList();
-    }
-
-    /**
-     * Create the query to fetch a list of object from the datastore by theirs {@link UUID}
-     *
-     * @param clazz Class of the object to fetch
-     * @param uuids {@link UUID} list of uuids to fetch
-     * @return The query to execute
-     * @param <T> Type of the object
-     * @since 4.9.0
-     */
-    public <T> Query<T> getObjectsByUuidsQuery(final Class<T> clazz, final List<UUID> uuids) {
-        final Query<T> query = pm.newQuery(clazz, ":uuids.contains(uuid)");
-        query.setParameters(uuids);
-        return query;
-    }
-
-    /**
      * Convenience method to execute a given {@link Runnable} within the context of a {@link Transaction}.
      * <p>
      * Eventually, this may be moved to {@link alpine.persistence.AbstractAlpineQueryManager}.
