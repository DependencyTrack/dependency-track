/*
 * This file is part of Dependency-Track.
 *
 * Licensed under the Apache License, Version 2.0 (the "License");
 * you may not use this file except in compliance with the License.
 * You may obtain a copy of the License at
 *
 *   http://www.apache.org/licenses/LICENSE-2.0
 *
 * Unless required by applicable law or agreed to in writing, software
 * distributed under the License is distributed on an "AS IS" BASIS,
 * WITHOUT WARRANTIES OR CONDITIONS OF ANY KIND, either express or implied.
 * See the License for the specific language governing permissions and
 * limitations under the License.
 *
 * SPDX-License-Identifier: Apache-2.0
 * Copyright (c) Steve Springett. All Rights Reserved.
 */
package org.dependencytrack.persistence;

import alpine.common.util.BooleanUtil;
import alpine.event.framework.Event;
import alpine.model.ApiKey;
import alpine.model.ConfigProperty;
import alpine.model.Team;
import alpine.model.UserPrincipal;
import alpine.notification.NotificationLevel;
import alpine.persistence.AlpineQueryManager;
import alpine.persistence.PaginatedResult;
import alpine.resources.AlpineRequest;
import com.github.packageurl.PackageURL;
import org.apache.commons.lang3.StringUtils;
import com.google.common.collect.Lists;
import org.datanucleus.PropertyNames;
import org.datanucleus.api.jdo.JDOQuery;
import org.dependencytrack.event.IndexEvent;
import org.dependencytrack.model.AffectedVersionAttribution;
import org.dependencytrack.model.Analysis;
import org.dependencytrack.model.AnalysisComment;
import org.dependencytrack.model.AnalysisJustification;
import org.dependencytrack.model.AnalysisResponse;
import org.dependencytrack.model.AnalysisState;
import org.dependencytrack.model.Bom;
import org.dependencytrack.model.Classifier;
import org.dependencytrack.model.Component;
import org.dependencytrack.model.ComponentAnalysisCache;
import org.dependencytrack.model.ComponentIdentity;
import org.dependencytrack.model.ConfigPropertyConstants;
import org.dependencytrack.model.DependencyMetrics;
import org.dependencytrack.model.Finding;
import org.dependencytrack.model.FindingAttribution;
import org.dependencytrack.model.License;
import org.dependencytrack.model.LicenseGroup;
import org.dependencytrack.model.NotificationPublisher;
import org.dependencytrack.model.NotificationRule;
import org.dependencytrack.model.Policy;
import org.dependencytrack.model.PolicyCondition;
import org.dependencytrack.model.PolicyViolation;
import org.dependencytrack.model.PortfolioMetrics;
import org.dependencytrack.model.Project;
import org.dependencytrack.model.ProjectMetrics;
import org.dependencytrack.model.ProjectProperty;
import org.dependencytrack.model.Repository;
import org.dependencytrack.model.RepositoryMetaComponent;
import org.dependencytrack.model.RepositoryType;
import org.dependencytrack.model.ServiceComponent;
import org.dependencytrack.model.Tag;
import org.dependencytrack.model.Vex;
import org.dependencytrack.model.ViolationAnalysis;
import org.dependencytrack.model.ViolationAnalysisComment;
import org.dependencytrack.model.ViolationAnalysisState;
import org.dependencytrack.model.Vulnerability;
import org.dependencytrack.model.VulnerabilityAlias;
import org.dependencytrack.model.VulnerabilityMetrics;
import org.dependencytrack.model.VulnerableSoftware;
import org.dependencytrack.notification.NotificationScope;
import org.dependencytrack.notification.publisher.Publisher;
import org.dependencytrack.resources.v1.vo.AffectedProject;
import org.dependencytrack.resources.v1.vo.DependencyGraphResponse;
import org.dependencytrack.tasks.scanners.AnalyzerIdentity;

import javax.jdo.FetchPlan;
import javax.jdo.PersistenceManager;
import javax.jdo.Query;
import javax.jdo.Transaction;
import javax.json.JsonObject;
import java.security.Principal;
import java.util.ArrayList;
import java.util.Date;
import java.util.List;
import java.util.Map;
import java.util.Set;
import java.util.UUID;
import java.util.function.Consumer;
import java.util.function.Function;
import java.util.function.Supplier;

/**
 * This QueryManager provides a concrete extension of {@link AlpineQueryManager} by
 * providing methods that operate on the Dependency-Track specific models.
 *
 * @author Steve Springett
 * @since 3.0.0
 */
@SuppressWarnings({"UnusedReturnValue", "unused"})
public class QueryManager extends AlpineQueryManager {

    private AlpineRequest request;
    private BomQueryManager bomQueryManager;
    private CacheQueryManager cacheQueryManager;
    private ComponentQueryManager componentQueryManager;
    private FindingsQueryManager findingsQueryManager;
    private LicenseQueryManager licenseQueryManager;
    private MetricsQueryManager metricsQueryManager;
    private NotificationQueryManager notificationQueryManager;
    private PolicyQueryManager policyQueryManager;
    private ProjectQueryManager projectQueryManager;
    private RepositoryQueryManager repositoryQueryManager;
    private ServiceComponentQueryManager serviceComponentQueryManager;
    private VexQueryManager vexQueryManager;
    private VulnerabilityQueryManager vulnerabilityQueryManager;
    private VulnerableSoftwareQueryManager vulnerableSoftwareQueryManager;

    private TagQueryManager tagQueryManager;

    /**
     * Default constructor.
     */
    public QueryManager() {
        super();
    }

    /**
     * Constructs a new QueryManager.
     * @param pm a PersistenceManager object
     */
    public QueryManager(final PersistenceManager pm) {
        super(pm);
    }

    /**
     * Constructs a new QueryManager.
     * @param request an AlpineRequest object
     */
    public QueryManager(final AlpineRequest request) {
        super(request);
        this.request = request;
    }

    /**
     * Constructs a new QueryManager.
     * @param request an AlpineRequest object
     */
    public QueryManager(final PersistenceManager pm, final AlpineRequest request) {
        super(pm, request);
        this.request = request;
    }

    /**
     * Lazy instantiation of ProjectQueryManager.
     * @return a ProjectQueryManager object
     */
    private ProjectQueryManager getProjectQueryManager() {
        if (projectQueryManager == null) {
            projectQueryManager = (request == null) ? new ProjectQueryManager(getPersistenceManager()) : new ProjectQueryManager(getPersistenceManager(), request);
        }
        return projectQueryManager;
    }

    /**
     * Lazy instantiation of TagQueryManager.
     * @return a TagQueryManager object
     */
    private TagQueryManager getTagQueryManager() {
        if (tagQueryManager == null) {
            tagQueryManager = (request == null) ? new TagQueryManager(getPersistenceManager()) : new TagQueryManager(getPersistenceManager(), request);
        }
        return tagQueryManager;
    }

    /**
     * Lazy instantiation of ComponentQueryManager.
     * @return a ComponentQueryManager object
     */
    private ComponentQueryManager getComponentQueryManager() {
        if (componentQueryManager == null) {
            componentQueryManager = (request == null) ? new ComponentQueryManager(getPersistenceManager()) : new ComponentQueryManager(getPersistenceManager(), request);
        }
        return componentQueryManager;
    }

    /**
     * Lazy instantiation of LicenseQueryManager.
     * @return a LicenseQueryManager object
     */
    private LicenseQueryManager getLicenseQueryManager() {
        if (licenseQueryManager == null) {
            licenseQueryManager = (request == null) ? new LicenseQueryManager(getPersistenceManager()) : new LicenseQueryManager(getPersistenceManager(), request);
        }
        return licenseQueryManager;
    }

    /**
     * Lazy instantiation of BomQueryManager.
     * @return a BomQueryManager object
     */
    private BomQueryManager getBomQueryManager() {
        if (bomQueryManager == null) {
            bomQueryManager = (request == null) ? new BomQueryManager(getPersistenceManager()) : new BomQueryManager(getPersistenceManager(), request);
        }
        return bomQueryManager;
    }

    /**
     * Lazy instantiation of VexQueryManager.
     * @return a VexQueryManager object
     */
    private VexQueryManager getVexQueryManager() {
        if (vexQueryManager == null) {
            vexQueryManager = (request == null) ? new VexQueryManager(getPersistenceManager()) : new VexQueryManager(getPersistenceManager(), request);
        }
        return vexQueryManager;
    }

    /**
     * Lazy instantiation of PolicyQueryManager.
     * @return a PolicyQueryManager object
     */
    private PolicyQueryManager getPolicyQueryManager() {
        if (policyQueryManager == null) {
            policyQueryManager = (request == null) ? new PolicyQueryManager(getPersistenceManager()) : new PolicyQueryManager(getPersistenceManager(), request);
        }
        return policyQueryManager;
    }

    /**
     * Lazy instantiation of VulnerabilityQueryManager.
     * @return a VulnerabilityQueryManager object
     */
    private VulnerabilityQueryManager getVulnerabilityQueryManager() {
        if (vulnerabilityQueryManager == null) {
            vulnerabilityQueryManager = (request == null) ? new VulnerabilityQueryManager(getPersistenceManager()) : new VulnerabilityQueryManager(getPersistenceManager(), request);
        }
        return vulnerabilityQueryManager;
    }

    /**
     * Lazy instantiation of VulnerableSoftwareQueryManager.
     * @return a VulnerableSoftwareQueryManager object
     */
    private VulnerableSoftwareQueryManager getVulnerableSoftwareQueryManager() {
        if (vulnerableSoftwareQueryManager == null) {
            vulnerableSoftwareQueryManager = (request == null) ? new VulnerableSoftwareQueryManager(getPersistenceManager()) : new VulnerableSoftwareQueryManager(getPersistenceManager(), request);
        }
        return vulnerableSoftwareQueryManager;
    }

    /**
     * Lazy instantiation of ServiceComponentQueryManager.
     * @return a ServiceComponentQueryManager object
     */
    private ServiceComponentQueryManager getServiceComponentQueryManager() {
        if (serviceComponentQueryManager == null) {
            serviceComponentQueryManager = (request == null) ? new ServiceComponentQueryManager(getPersistenceManager()) : new ServiceComponentQueryManager(getPersistenceManager(), request);
        }
        return serviceComponentQueryManager;
    }

    /**
     * Lazy instantiation of FindingsQueryManager.
     * @return a FindingsQueryManager object
     */
    private FindingsQueryManager getFindingsQueryManager() {
        if (findingsQueryManager == null) {
            findingsQueryManager = (request == null) ? new FindingsQueryManager(getPersistenceManager()) : new FindingsQueryManager(getPersistenceManager(), request);
        }
        return findingsQueryManager;
    }

    /**
     * Lazy instantiation of MetricsQueryManager.
     * @return a MetricsQueryManager object
     */
    private MetricsQueryManager getMetricsQueryManager() {
        if (metricsQueryManager == null) {
            metricsQueryManager = (request == null) ? new MetricsQueryManager(getPersistenceManager()) : new MetricsQueryManager(getPersistenceManager(), request);
        }
        return metricsQueryManager;
    }

    /**
     * Lazy instantiation of RepositoryQueryManager.
     * @return a RepositoryQueryManager object
     */
    private RepositoryQueryManager getRepositoryQueryManager() {
        if (repositoryQueryManager == null) {
            repositoryQueryManager = (request == null) ? new RepositoryQueryManager(getPersistenceManager()) : new RepositoryQueryManager(getPersistenceManager(), request);
        }
        return repositoryQueryManager;
    }

    /**
     * Lazy instantiation of NotificationQueryManager.
     * @return a NotificationQueryManager object
     */
    private NotificationQueryManager getNotificationQueryManager() {
        if (notificationQueryManager == null) {
            notificationQueryManager = (request == null) ? new NotificationQueryManager(getPersistenceManager()) : new NotificationQueryManager(getPersistenceManager(), request);
        }
        return notificationQueryManager;
    }

    /**
     * Lazy instantiation of CacheQueryManager.
     * @return a CacheQueryManager object
     */
    private CacheQueryManager getCacheQueryManager() {
        if (cacheQueryManager == null) {
            cacheQueryManager = (request == null) ? new CacheQueryManager(getPersistenceManager()) : new CacheQueryManager(getPersistenceManager(), request);
        }
        return cacheQueryManager;
    }

    /**
     * Disables the second level cache for this {@link QueryManager} instance.
     * <p>
     * Disabling the L2 cache is useful in situations where large amounts of objects
     * are created or updated in close succession, and it's unlikely that they'll be
     * accessed again anytime soon. Keeping those objects in cache would unnecessarily
     * blow up heap usage.
     *
     * @return This {@link QueryManager} instance
     * @see <a href="https://www.datanucleus.org/products/accessplatform_6_0/jdo/persistence.html#cache_level2">L2 Cache docs</a>
     */
    public QueryManager withL2CacheDisabled() {
        pm.setProperty(PropertyNames.PROPERTY_CACHE_L2_TYPE, "none");
        return this;
    }

    ////////////////////////////////////////////////////////////////////////////////////////////////////////////////////
    //// BEGIN WRAPPER METHODS                                                                                      ////
    ////////////////////////////////////////////////////////////////////////////////////////////////////////////////////
    public PaginatedResult getProjects(final boolean includeMetrics, final boolean excludeInactive, final boolean onlyRoot, final Team notAssignedToTeam) {
        return getProjectQueryManager().getProjects(includeMetrics, excludeInactive, onlyRoot, notAssignedToTeam);
    }

    public PaginatedResult getProjects(final boolean includeMetrics) {
        return getProjectQueryManager().getProjects(includeMetrics);
    }

    public PaginatedResult getProjects() {
        return getProjectQueryManager().getProjects();
    }

    public List<Project> getAllProjects() {
        return getProjectQueryManager().getAllProjects();
    }

    public List<Project> getAllProjects(boolean excludeInactive) {
        return getProjectQueryManager().getAllProjects(excludeInactive);
    }

<<<<<<< HEAD
    public List<Project> getAllProjects(boolean excludeInactive, boolean onlyId) {
        return getProjectQueryManager().getAllProjects(excludeInactive, onlyId);
    }

    public PaginatedResult getProjects(final String name, final boolean excludeInactive, final boolean onlyRoot) {
        return getProjectQueryManager().getProjects(name, excludeInactive, onlyRoot);
=======
    public PaginatedResult getProjects(final String name, final boolean excludeInactive, final boolean onlyRoot, final Team notAssignedToTeam) {
        return getProjectQueryManager().getProjects(name, excludeInactive, onlyRoot, notAssignedToTeam);
>>>>>>> 700f0ba7
    }

    public Project getProject(final String uuid) {
        return getProjectQueryManager().getProject(uuid);
    }

    public Project getProject(final String name, final String version) {
        return getProjectQueryManager().getProject(name, version);
    }

    public PaginatedResult getProjects(final Team team, final boolean excludeInactive, final boolean bypass, final boolean onlyRoot) {
        return getProjectQueryManager().getProjects(team, excludeInactive, bypass, onlyRoot);
    }

    public PaginatedResult getProjectsWithoutDescendantsOf(final boolean excludeInactive, final Project project){
        return getProjectQueryManager().getProjectsWithoutDescendantsOf(excludeInactive, project);
    }

    public PaginatedResult getProjectsWithoutDescendantsOf(final String name, final boolean excludeInactive, final Project project){
        return getProjectQueryManager().getProjectsWithoutDescendantsOf(name, excludeInactive, project);
    }

    public boolean hasAccess(final Principal principal, final Project project) {
        return getProjectQueryManager().hasAccess(principal, project);
    }

    public PaginatedResult getProjects(final Tag tag, final boolean includeMetrics, final boolean excludeInactive, final boolean onlyRoot) {
        return getProjectQueryManager().getProjects(tag, includeMetrics, excludeInactive, onlyRoot);
    }

    public PaginatedResult getProjects(final Classifier classifier, final boolean includeMetrics, final boolean excludeInactive, final boolean onlyRoot) {
        return getProjectQueryManager().getProjects(classifier, includeMetrics, excludeInactive, onlyRoot);
    }

    public PaginatedResult getChildrenProjects(final UUID uuid, final boolean includeMetrics, final boolean excludeInactive){
        return getProjectQueryManager().getChildrenProjects(uuid, includeMetrics, excludeInactive);
    }

    public PaginatedResult getChildrenProjects(final Tag tag, final UUID uuid, final boolean includeMetrics, final boolean excludeInactive){
        return getProjectQueryManager().getChildrenProjects(tag, uuid, includeMetrics, excludeInactive);
    }

    public PaginatedResult getChildrenProjects(final Classifier classifier, final UUID uuid, final boolean includeMetrics, final boolean excludeInactive){
        return getProjectQueryManager().getChildrenProjects(classifier, uuid, includeMetrics, excludeInactive);
    }

    public PaginatedResult getProjects(final Tag tag) {
        return getProjectQueryManager().getProjects(tag);
    }

    public boolean doesProjectExist(final String name, final String version) {
        return getProjectQueryManager().doesProjectExist(name, version);
    }

    public Tag getTagByName(final String name) {
        return getProjectQueryManager().getTagByName(name);
    }

    public Tag createTag(final String name) {
        return getProjectQueryManager().createTag(name);
    }

    public Project createProject(String name, String description, String version, List<Tag> tags, Project parent, PackageURL purl, boolean active, boolean commitIndex) {
        return getProjectQueryManager().createProject(name, description, version, tags, parent, purl, active, commitIndex);
    }

    public Project createProject(final Project project, List<Tag> tags, boolean commitIndex) {
        return getProjectQueryManager().createProject(project, tags, commitIndex);
    }

    public Project updateProject(Project transientProject, boolean commitIndex) {
        return getProjectQueryManager().updateProject(transientProject, commitIndex);
    }

    public boolean updateNewProjectACL(Project transientProject, Principal principal) {
        return getProjectQueryManager().updateNewProjectACL(transientProject, principal);
    }

    public Project clone(UUID from, String newVersion, boolean includeTags, boolean includeProperties,
                         boolean includeComponents, boolean includeServices, boolean includeAuditHistory,
                         boolean includeACL, boolean includePolicyViolations) {
        return getProjectQueryManager().clone(from, newVersion, includeTags, includeProperties,
                includeComponents, includeServices, includeAuditHistory, includeACL, includePolicyViolations);
    }

    public Project updateLastBomImport(Project p, Date date, String bomFormat) {
        return getProjectQueryManager().updateLastBomImport(p, date, bomFormat);
    }

    public void recursivelyDelete(final Project project, final boolean commitIndex) {
        getProjectQueryManager().recursivelyDelete(project, commitIndex);
    }

    public ProjectProperty createProjectProperty(final Project project, final String groupName, final String propertyName,
                                                 final String propertyValue, final ProjectProperty.PropertyType propertyType,
                                                 final String description) {
        return getProjectQueryManager().createProjectProperty(project, groupName, propertyName, propertyValue, propertyType, description);
    }

    public ProjectProperty getProjectProperty(final Project project, final String groupName, final String propertyName) {
        return getProjectQueryManager().getProjectProperty(project, groupName, propertyName);
    }

    public List<ProjectProperty> getProjectProperties(final Project project) {
        return getProjectQueryManager().getProjectProperties(project);
    }

    public Bom createBom(Project project, Date imported, Bom.Format format, String specVersion, Integer bomVersion, String serialNumber) {
        return getBomQueryManager().createBom(project, imported, format, specVersion, bomVersion, serialNumber);
    }

    public List<Bom> getAllBoms(Project project) {
        return getBomQueryManager().getAllBoms(project);
    }

    public void deleteBoms(Project project) {
        getBomQueryManager().deleteBoms(project);
    }

    public Vex createVex(Project project, Date imported, Vex.Format format, String specVersion, Integer vexVersion, String serialNumber) {
        return getVexQueryManager().createVex(project, imported, format, specVersion, vexVersion, serialNumber);
    }

    public List<Vex> getAllVexs(Project project) {
        return getVexQueryManager().getAllVexs(project);
    }

    public void deleteVexs(Project project) {
        getVexQueryManager().deleteVexs(project);
    }

    public PaginatedResult getComponents(final boolean includeMetrics) {
        return getComponentQueryManager().getComponents(includeMetrics);
    }

    public PaginatedResult getComponents() {
        return getComponentQueryManager().getComponents(false);
    }

    public List<Component> getAllComponents() {
        return getComponentQueryManager().getAllComponents();
    }

    public PaginatedResult getComponentByHash(String hash) {
        return getComponentQueryManager().getComponentByHash(hash);
    }

    public PaginatedResult getComponents(ComponentIdentity identity) {
        return getComponentQueryManager().getComponents(identity);
    }

    public PaginatedResult getComponents(ComponentIdentity identity, boolean includeMetrics) {
        return getComponentQueryManager().getComponents(identity, includeMetrics);
    }

    public PaginatedResult getComponents(ComponentIdentity identity, Project project, boolean includeMetrics) {
        return getComponentQueryManager().getComponents(identity, project, includeMetrics);
    }

    public Component createComponent(Component component, boolean commitIndex) {
        return getComponentQueryManager().createComponent(component, commitIndex);
    }

    public Component cloneComponent(Component sourceComponent, Project destinationProject, boolean commitIndex) {
        return getComponentQueryManager().cloneComponent(sourceComponent, destinationProject, commitIndex);
    }

    public Component updateComponent(Component transientComponent, boolean commitIndex) {
        return getComponentQueryManager().updateComponent(transientComponent, commitIndex);
    }

    void deleteComponents(Project project) {
        getComponentQueryManager().deleteComponents(project);
    }

    public void recursivelyDelete(Component component, boolean commitIndex) {
        getComponentQueryManager().recursivelyDelete(component, commitIndex);
    }

    public Map<String, Component> getDependencyGraphForComponents(Project project, List<Component> components) {
        return getComponentQueryManager().getDependencyGraphForComponents(project, components);
    }

    public PaginatedResult getLicenses() {
        return getLicenseQueryManager().getLicenses();
    }

    public List<License> getAllLicensesConcise() {
        return getLicenseQueryManager().getAllLicensesConcise();
    }

    public License getLicense(String licenseId) {
        return getLicenseQueryManager().getLicense(licenseId);
    }

    public License getCustomLicense(String licenseName) {
        return getLicenseQueryManager().getCustomLicense(licenseName);
    }

    License synchronizeLicense(License license, boolean commitIndex) {
        return getLicenseQueryManager().synchronizeLicense(license, commitIndex);
    }


    public License createCustomLicense(License license, boolean commitIndex) {
        return getLicenseQueryManager().createCustomLicense(license, commitIndex);
    }

    public void deleteLicense(final License license, final boolean commitIndex) {
        getLicenseQueryManager().deleteLicense(license, commitIndex);
    }

    public PaginatedResult getPolicies() {
        return getPolicyQueryManager().getPolicies();
    }

    public List<Policy> getAllPolicies() {
        return getPolicyQueryManager().getAllPolicies();
    }

    public Policy getPolicy(final String name) {
        return getPolicyQueryManager().getPolicy(name);
    }

    public Policy createPolicy(String name, Policy.Operator operator, Policy.ViolationState violationState) {
        return getPolicyQueryManager().createPolicy(name, operator, violationState);
    }

    public void removeProjectFromPolicies(final Project project) {
        getPolicyQueryManager().removeProjectFromPolicies(project);
    }

    public PolicyCondition createPolicyCondition(final Policy policy, final PolicyCondition.Subject subject,
                                                 final PolicyCondition.Operator operator, final String value) {
        return getPolicyQueryManager().createPolicyCondition(policy, subject, operator, value);
    }

    public PolicyCondition updatePolicyCondition(final PolicyCondition policyCondition) {
        return getPolicyQueryManager().updatePolicyCondition(policyCondition);
    }

    public synchronized void reconcilePolicyViolations(final Component component, final List<PolicyViolation> policyViolations) {
        getPolicyQueryManager().reconcilePolicyViolations(component, policyViolations);
    }

    public synchronized PolicyViolation addPolicyViolationIfNotExist(final PolicyViolation pv) {
        return getPolicyQueryManager().addPolicyViolationIfNotExist(pv);
    }

    public PolicyViolation clonePolicyViolation(PolicyViolation sourcePolicyViolation, Component destinationComponent){
        return getPolicyQueryManager().clonePolicyViolation(sourcePolicyViolation, destinationComponent);
    }

    public List<PolicyViolation> getAllPolicyViolations() {
        return getPolicyQueryManager().getAllPolicyViolations();
    }

    public List<PolicyViolation> getAllPolicyViolations(final PolicyCondition policyCondition) {
        return getPolicyQueryManager().getAllPolicyViolations(policyCondition);
    }

    public List<PolicyViolation> getAllPolicyViolations(final Component component) {
        return getPolicyQueryManager().getAllPolicyViolations(component);
    }

    public List<PolicyViolation> getAllPolicyViolations(final Component component, final boolean includeSuppressed) {
        return getPolicyQueryManager().getAllPolicyViolations(component, includeSuppressed);
    }

    public List<PolicyViolation> getAllPolicyViolations(final Project project) {
        return getPolicyQueryManager().getAllPolicyViolations(project);
    }

    public PaginatedResult getPolicyViolations(final Project project, boolean includeSuppressed) {
        return getPolicyQueryManager().getPolicyViolations(project, includeSuppressed);
    }

    public PaginatedResult getPolicyViolations(final Component component, boolean includeSuppressed) {
        return getPolicyQueryManager().getPolicyViolations(component, includeSuppressed);
    }

    public PaginatedResult getPolicyViolations(boolean includeSuppressed) {
        return getPolicyQueryManager().getPolicyViolations(includeSuppressed);
    }

    public ViolationAnalysis getViolationAnalysis(Component component, PolicyViolation policyViolation) {
        return getPolicyQueryManager().getViolationAnalysis(component, policyViolation);
    }

    public ViolationAnalysis makeViolationAnalysis(Component component, PolicyViolation policyViolation,
                                                   ViolationAnalysisState violationAnalysisState, Boolean isSuppressed) {
        return getPolicyQueryManager().makeViolationAnalysis(component, policyViolation, violationAnalysisState, isSuppressed);
    }

    public ViolationAnalysisComment makeViolationAnalysisComment(ViolationAnalysis violationAnalysis, String comment, String commenter) {
        return getPolicyQueryManager().makeViolationAnalysisComment(violationAnalysis, comment, commenter);
    }

    void deleteViolationAnalysisTrail(Component component) {
        getPolicyQueryManager().deleteViolationAnalysisTrail(component);
    }

    void deleteViolationAnalysisTrail(Project project) {
        getPolicyQueryManager().deleteViolationAnalysisTrail(project);
    }

    public PaginatedResult getLicenseGroups() {
        return getPolicyQueryManager().getLicenseGroups();
    }

    public LicenseGroup getLicenseGroup(final String name) {
        return getPolicyQueryManager().getLicenseGroup(name);
    }

    public LicenseGroup createLicenseGroup(String name) {
        return getPolicyQueryManager().createLicenseGroup(name);
    }

    public boolean doesLicenseGroupContainLicense(final LicenseGroup lg, final License license) {
        return getPolicyQueryManager().doesLicenseGroupContainLicense(lg, license);
    }

    public void deletePolicy(final Policy policy) {
        getPolicyQueryManager().deletePolicy(policy);
    }

    void deletePolicyViolations(Component component) {
        getPolicyQueryManager().deletePolicyViolations(component);
    }

    void deletePolicyViolations(Project project) {
        getPolicyQueryManager().deletePolicyViolations(project);
    }

    public long getAuditedCount(final Component component, final PolicyViolation.Type type) {
        return getPolicyQueryManager().getAuditedCount(component, type);
    }

    public void deletePolicyCondition(PolicyCondition policyCondition) {
        getPolicyQueryManager().deletePolicyCondition(policyCondition);
    }

    public Vulnerability createVulnerability(Vulnerability vulnerability, boolean commitIndex) {
        return getVulnerabilityQueryManager().createVulnerability(vulnerability, commitIndex);
    }

    public Vulnerability updateVulnerability(Vulnerability transientVulnerability, boolean commitIndex) {
        return getVulnerabilityQueryManager().updateVulnerability(transientVulnerability, commitIndex);
    }

    public Vulnerability synchronizeVulnerability(Vulnerability vulnerability, boolean commitIndex) {
        return getVulnerabilityQueryManager().synchronizeVulnerability(vulnerability, commitIndex);
    }

    public Vulnerability getVulnerabilityByVulnId(String source, String vulnId) {
        return getVulnerabilityQueryManager().getVulnerabilityByVulnId(source, vulnId, false);
    }

    public Vulnerability getVulnerabilityByVulnId(String source, String vulnId, boolean includeVulnerableSoftware) {
        return getVulnerabilityQueryManager().getVulnerabilityByVulnId(source, vulnId, includeVulnerableSoftware);
    }

    public Vulnerability getVulnerabilityByVulnId(Vulnerability.Source source, String vulnId) {
        return getVulnerabilityQueryManager().getVulnerabilityByVulnId(source, vulnId, false);
    }

    public Vulnerability getVulnerabilityByVulnId(Vulnerability.Source source, String vulnId, boolean includeVulnerableSoftware) {
        return getVulnerabilityQueryManager().getVulnerabilityByVulnId(source, vulnId, includeVulnerableSoftware);
    }

    public List<Vulnerability> getVulnerabilitiesForNpmModule(String module) {
        return getVulnerabilityQueryManager().getVulnerabilitiesForNpmModule(module);
    }

    public void addVulnerability(Vulnerability vulnerability, Component component, AnalyzerIdentity analyzerIdentity) {
        getVulnerabilityQueryManager().addVulnerability(vulnerability, component, analyzerIdentity);
    }

    public void addVulnerability(Vulnerability vulnerability, Component component, AnalyzerIdentity analyzerIdentity,
                                 String alternateIdentifier, String referenceUrl) {
        getVulnerabilityQueryManager().addVulnerability(vulnerability, component, analyzerIdentity, alternateIdentifier, referenceUrl);
    }

    public void removeVulnerability(Vulnerability vulnerability, Component component) {
        getVulnerabilityQueryManager().removeVulnerability(vulnerability, component);
    }

    public FindingAttribution getFindingAttribution(Vulnerability vulnerability, Component component) {
        return getVulnerabilityQueryManager().getFindingAttribution(vulnerability, component);
    }

    void deleteFindingAttributions(Component component) {
        getVulnerabilityQueryManager().deleteFindingAttributions(component);
    }

    void deleteFindingAttributions(Project project) {
        getVulnerabilityQueryManager().deleteFindingAttributions(project);
    }

    public List<VulnerableSoftware> reconcileVulnerableSoftware(final Vulnerability vulnerability,
                                                                final List<VulnerableSoftware> vsListOld,
                                                                final List<VulnerableSoftware> vsList,
                                                                final Vulnerability.Source source) {
        return getVulnerabilityQueryManager().reconcileVulnerableSoftware(vulnerability, vsListOld, vsList, source);
    }

    public List<AffectedVersionAttribution> getAffectedVersionAttributions(Vulnerability vulnerability, VulnerableSoftware vulnerableSoftware) {
        return getVulnerabilityQueryManager().getAffectedVersionAttributions(vulnerability, vulnerableSoftware);
    }

    public List<AffectedVersionAttribution> getAffectedVersionAttributions(final Vulnerability vulnerability,
                                                                           final List<VulnerableSoftware> vulnerableSoftwares) {
        return getVulnerabilityQueryManager().getAffectedVersionAttributions(vulnerability, vulnerableSoftwares);
    }

    public AffectedVersionAttribution getAffectedVersionAttribution(Vulnerability vulnerability, VulnerableSoftware vulnerableSoftware, Vulnerability.Source source) {
        return getVulnerabilityQueryManager().getAffectedVersionAttribution(vulnerability, vulnerableSoftware, source);
    }

    public void updateAffectedVersionAttributions(final Vulnerability vulnerability,
                                                  final List<VulnerableSoftware> vsList,
                                                  final Vulnerability.Source source) {
        getVulnerabilityQueryManager().updateAffectedVersionAttributions(vulnerability, vsList, source);
    }

    public void updateAffectedVersionAttribution(final Vulnerability vulnerability,
                                                 final VulnerableSoftware vulnerableSoftware,
                                                 final Vulnerability.Source source) {
        getVulnerabilityQueryManager().updateAffectedVersionAttribution(vulnerability, vulnerableSoftware, source);
    }

    public void deleteAffectedVersionAttributions(final Vulnerability vulnerability,
                                                  final List<VulnerableSoftware> vulnerableSoftwares,
                                                  final Vulnerability.Source source) {
        getVulnerabilityQueryManager().deleteAffectedVersionAttributions(vulnerability, vulnerableSoftwares, source);
    }

    public void deleteAffectedVersionAttribution(final Vulnerability vulnerability,
                                                 final VulnerableSoftware vulnerableSoftware,
                                                 final Vulnerability.Source source) {
        getVulnerabilityQueryManager().deleteAffectedVersionAttribution(vulnerability, vulnerableSoftware, source);
    }

    public void deleteAffectedVersionAttributions(final Vulnerability vulnerability) {
        getVulnerabilityQueryManager().deleteAffectedVersionAttributions(vulnerability);
    }

    public boolean hasAffectedVersionAttribution(final Vulnerability vulnerability,
                                                 final VulnerableSoftware vulnerableSoftware,
                                                 final Vulnerability.Source source) {
        return getVulnerabilityQueryManager().hasAffectedVersionAttribution(vulnerability, vulnerableSoftware, source);
    }

    public boolean contains(Vulnerability vulnerability, Component component) {
        return getVulnerabilityQueryManager().contains(vulnerability, component);
    }

    public VulnerableSoftware getVulnerableSoftwareByCpe23(String cpe23,
                                                           String versionEndExcluding, String versionEndIncluding,
                                                           String versionStartExcluding, String versionStartIncluding) {
        return getVulnerableSoftwareQueryManager().getVulnerableSoftwareByCpe23(cpe23, versionEndExcluding, versionEndIncluding, versionStartExcluding, versionStartIncluding);
    }

    public PaginatedResult getVulnerableSoftware() {
        return getVulnerableSoftwareQueryManager().getVulnerableSoftware();
    }

    public List<VulnerableSoftware> getAllVulnerableSoftwareByCpe(final String cpeString) {
        return getVulnerableSoftwareQueryManager().getAllVulnerableSoftwareByCpe(cpeString);
    }

    public VulnerableSoftware getVulnerableSoftwareByPurl(String purlType, String purlNamespace, String purlName,
                                                          String versionEndExcluding, String versionEndIncluding,
                                                          String versionStartExcluding, String versionStartIncluding) {
        return getVulnerableSoftwareQueryManager().getVulnerableSoftwareByPurl(purlType, purlNamespace, purlName, versionEndExcluding, versionEndIncluding, versionStartExcluding, versionStartIncluding);
    }

    public List<VulnerableSoftware> getVulnerableSoftwareByVulnId(final String source, final String vulnId) {
        return getVulnerableSoftwareQueryManager().getVulnerableSoftwareByVulnId(source, vulnId);
    }

    public List<VulnerableSoftware> getAllVulnerableSoftwareByPurl(final PackageURL purl) {
        return getVulnerableSoftwareQueryManager().getAllVulnerableSoftwareByPurl(purl);
    }

    public List<VulnerableSoftware> getAllVulnerableSoftware(final String cpePart, final String cpeVendor, final String cpeProduct, final PackageURL purl) {
        return getVulnerableSoftwareQueryManager().getAllVulnerableSoftware(cpePart, cpeVendor, cpeProduct, purl);
    }

    public Component matchSingleIdentity(final Project project, final ComponentIdentity cid) {
        return getComponentQueryManager().matchSingleIdentity(project, cid);
    }

    public List<Component> matchIdentity(final Project project, final ComponentIdentity cid) {
        return getComponentQueryManager().matchIdentity(project, cid);
    }

    public List<Component> matchIdentity(final ComponentIdentity cid) {
        return getComponentQueryManager().matchIdentity(cid);
    }

    public void reconcileComponents(Project project, List<Component> existingProjectComponents, List<Component> components) {
        getComponentQueryManager().reconcileComponents(project, existingProjectComponents, components);
    }

    public List<Component> getAllComponents(Project project) {
        return getComponentQueryManager().getAllComponents(project);
    }

    public PaginatedResult getComponents(final Project project, final boolean includeMetrics) {
        return getComponentQueryManager().getComponents(project, includeMetrics);
    }

    public PaginatedResult getComponents(final Project project, final boolean includeMetrics, final boolean onlyOutdated, final boolean onlyDirect) {
        return getComponentQueryManager().getComponents(project, includeMetrics, onlyOutdated, onlyDirect);
    }

    public ServiceComponent matchServiceIdentity(final Project project, final ComponentIdentity cid) {
        return getServiceComponentQueryManager().matchServiceIdentity(project, cid);
    }

    public void reconcileServiceComponents(Project project, List<ServiceComponent> existingProjectServices, List<ServiceComponent> services) {
        getServiceComponentQueryManager().reconcileServiceComponents(project, existingProjectServices, services);
    }

    public ServiceComponent createServiceComponent(ServiceComponent service, boolean commitIndex) {
        return getServiceComponentQueryManager().createServiceComponent(service, commitIndex);
    }

    public List<ServiceComponent> getAllServiceComponents() {
        return getServiceComponentQueryManager().getAllServiceComponents();
    }

    public List<ServiceComponent> getAllServiceComponents(Project project) {
        return getServiceComponentQueryManager().getAllServiceComponents(project);
    }

    public PaginatedResult getServiceComponents() {
        return getServiceComponentQueryManager().getServiceComponents();
    }

    public PaginatedResult getServiceComponents(final boolean includeMetrics) {
        return getServiceComponentQueryManager().getServiceComponents(includeMetrics);
    }

    public PaginatedResult getServiceComponents(final Project project, final boolean includeMetrics) {
        return getServiceComponentQueryManager().getServiceComponents(project, includeMetrics);
    }

    public ServiceComponent cloneServiceComponent(ServiceComponent sourceService, Project destinationProject, boolean commitIndex) {
        return getServiceComponentQueryManager().cloneServiceComponent(sourceService, destinationProject, commitIndex);
    }

    public ServiceComponent updateServiceComponent(ServiceComponent transientServiceComponent, boolean commitIndex) {
        return getServiceComponentQueryManager().updateServiceComponent(transientServiceComponent, commitIndex);
    }

    public void recursivelyDelete(ServiceComponent service, boolean commitIndex) {
        getServiceComponentQueryManager().recursivelyDelete(service, commitIndex);
    }

    public PaginatedResult getVulnerabilities() {
        return getVulnerabilityQueryManager().getVulnerabilities();
    }

    public PaginatedResult getVulnerabilities(Component component) {
        return getVulnerabilityQueryManager().getVulnerabilities(component);
    }

    public PaginatedResult getVulnerabilities(Component component, boolean includeSuppressed) {
        return getVulnerabilityQueryManager().getVulnerabilities(component, includeSuppressed);
    }

    public List<Component> getAllVulnerableComponents(Project project, Vulnerability vulnerability, boolean includeSuppressed) {
        return getVulnerabilityQueryManager().getAllVulnerableComponents(project, vulnerability, includeSuppressed);
    }

    public List<Vulnerability> getAllVulnerabilities(Component component) {
        return getVulnerabilityQueryManager().getAllVulnerabilities(component);
    }

    public List<Vulnerability> getAllVulnerabilities(Component component, boolean includeSuppressed) {
        return getVulnerabilityQueryManager().getAllVulnerabilities(component, includeSuppressed);
    }

    public long getVulnerabilityCount(Project project, boolean includeSuppressed) {
        return getVulnerabilityQueryManager().getVulnerabilityCount(project, includeSuppressed);
    }

    public List<Vulnerability> getVulnerabilities(Project project, boolean includeSuppressed) {
        return getVulnerabilityQueryManager().getVulnerabilities(project, includeSuppressed);
    }

    public long getAuditedCount() {
        return getFindingsQueryManager().getAuditedCount();
    }

    public long getAuditedCount(Project project) {
        return getFindingsQueryManager().getAuditedCount(project);
    }

    public long getAuditedCount(Component component) {
        return getFindingsQueryManager().getAuditedCount(component);
    }

    public long getAuditedCount(Project project, Component component) {
        return getFindingsQueryManager().getAuditedCount(project, component);
    }

    public long getSuppressedCount() {
        return getFindingsQueryManager().getSuppressedCount();
    }

    public long getSuppressedCount(Project project) {
        return getFindingsQueryManager().getSuppressedCount(project);
    }

    public long getSuppressedCount(Component component) {
        return getFindingsQueryManager().getSuppressedCount(component);
    }

    public long getSuppressedCount(Project project, Component component) {
        return getFindingsQueryManager().getSuppressedCount(project, component);
    }

    public List<AffectedProject> getAffectedProjects(Vulnerability vulnerability) {
        return getVulnerabilityQueryManager().getAffectedProjects(vulnerability);
    }

    public VulnerabilityAlias synchronizeVulnerabilityAlias(VulnerabilityAlias alias) {
        return getVulnerabilityQueryManager().synchronizeVulnerabilityAlias(alias);
    }

    public List<VulnerabilityAlias> getVulnerabilityAliases(Vulnerability vulnerability) {
        return getVulnerabilityQueryManager().getVulnerabilityAliases(vulnerability);
    }

    List<Analysis> getAnalyses(Project project) {
        return getFindingsQueryManager().getAnalyses(project);
    }

    public Analysis getAnalysis(Component component, Vulnerability vulnerability) {
        return getFindingsQueryManager().getAnalysis(component, vulnerability);
    }

    public Analysis makeAnalysis(Component component, Vulnerability vulnerability, AnalysisState analysisState,
                                 AnalysisJustification analysisJustification, AnalysisResponse analysisResponse,
                                 String analysisDetails, Boolean isSuppressed) {
        return getFindingsQueryManager().makeAnalysis(component, vulnerability, analysisState, analysisJustification, analysisResponse, analysisDetails, isSuppressed);
    }

    public AnalysisComment makeAnalysisComment(Analysis analysis, String comment, String commenter) {
        return getFindingsQueryManager().makeAnalysisComment(analysis, comment, commenter);
    }

    void deleteAnalysisTrail(Component component) {
        getFindingsQueryManager().deleteAnalysisTrail(component);
    }

    void deleteAnalysisTrail(Project project) {
        getFindingsQueryManager().deleteAnalysisTrail(project);
    }

    public List<Finding> getFindings(Project project) {
        return getFindingsQueryManager().getFindings(project);
    }

    public List<Finding> getFindings(Project project, boolean includeSuppressed) {
        return getFindingsQueryManager().getFindings(project, includeSuppressed);
    }

    public List<VulnerabilityMetrics> getVulnerabilityMetrics() {
        return getMetricsQueryManager().getVulnerabilityMetrics();
    }

    public PortfolioMetrics getMostRecentPortfolioMetrics() {
        return getMetricsQueryManager().getMostRecentPortfolioMetrics();
    }

    public List<PortfolioMetrics> getPortfolioMetricsSince(Date since) {
        return getMetricsQueryManager().getPortfolioMetricsSince(since);
    }

    public ProjectMetrics getMostRecentProjectMetrics(Project project) {
        return getMetricsQueryManager().getMostRecentProjectMetrics(project);
    }

    public PaginatedResult getProjectMetrics(Project project) {
        return getMetricsQueryManager().getProjectMetrics(project);
    }

    public List<ProjectMetrics> getProjectMetricsSince(Project project, Date since) {
        return getMetricsQueryManager().getProjectMetricsSince(project, since);
    }

    public DependencyMetrics getMostRecentDependencyMetrics(Component component) {
        return getMetricsQueryManager().getMostRecentDependencyMetrics(component);
    }

    public PaginatedResult getDependencyMetrics(Component component) {
        return getMetricsQueryManager().getDependencyMetrics(component);
    }

    public List<DependencyMetrics> getDependencyMetricsSince(Component component, Date since) {
        return getMetricsQueryManager().getDependencyMetricsSince(component, since);
    }

    public void synchronizeVulnerabilityMetrics(List<VulnerabilityMetrics> metrics) {
        getMetricsQueryManager().synchronizeVulnerabilityMetrics(metrics);
    }

    void deleteMetrics(Project project) {
        getMetricsQueryManager().deleteMetrics(project);
    }

    void deleteMetrics(Component component) {
        getMetricsQueryManager().deleteMetrics(component);
    }

    public PaginatedResult getRepositories() {
        return getRepositoryQueryManager().getRepositories();
    }

    public List<Repository> getAllRepositories() {
        return getRepositoryQueryManager().getAllRepositories();
    }

    public PaginatedResult getRepositories(RepositoryType type) {
        return getRepositoryQueryManager().getRepositories(type);
    }

    public List<Repository> getAllRepositoriesOrdered(RepositoryType type) {
        return getRepositoryQueryManager().getAllRepositoriesOrdered(type);
    }

    public boolean repositoryExist(RepositoryType type, String identifier) {
        return getRepositoryQueryManager().repositoryExist(type, identifier);
    }

    public Repository createRepository(RepositoryType type, String identifier, String url, boolean enabled, boolean internal, boolean isAuthenticationRequired, String username, String password) {
        return getRepositoryQueryManager().createRepository(type, identifier, url, enabled, internal, isAuthenticationRequired, username, password);
    }

    public Repository updateRepository(UUID uuid, String identifier, String url, boolean internal, boolean authenticationRequired, String username, String password, boolean enabled) {
        return getRepositoryQueryManager().updateRepository(uuid, identifier, url, internal, authenticationRequired, username, password, enabled);
    }

    public RepositoryMetaComponent getRepositoryMetaComponent(RepositoryType repositoryType, String namespace, String name) {
        return getRepositoryQueryManager().getRepositoryMetaComponent(repositoryType, namespace, name);
    }

    public synchronized RepositoryMetaComponent synchronizeRepositoryMetaComponent(final RepositoryMetaComponent transientRepositoryMetaComponent) {
        return getRepositoryQueryManager().synchronizeRepositoryMetaComponent(transientRepositoryMetaComponent);
    }

    public NotificationRule createNotificationRule(String name, NotificationScope scope, NotificationLevel level, NotificationPublisher publisher) {
        return getNotificationQueryManager().createNotificationRule(name, scope, level, publisher);
    }

    public NotificationRule updateNotificationRule(NotificationRule transientRule) {
        return getNotificationQueryManager().updateNotificationRule(transientRule);
    }

    public PaginatedResult getNotificationRules() {
        return getNotificationQueryManager().getNotificationRules();
    }

    public List<NotificationPublisher> getAllNotificationPublishers() {
        return getNotificationQueryManager().getAllNotificationPublishers();
    }

    public NotificationPublisher getNotificationPublisher(final String name) {
        return getNotificationQueryManager().getNotificationPublisher(name);
    }

    public NotificationPublisher getDefaultNotificationPublisher(final Class<? extends Publisher> clazz) {
        return getNotificationQueryManager().getDefaultNotificationPublisher(clazz);
    }

    public NotificationPublisher createNotificationPublisher(final String name, final String description,
                                                             final Class<? extends Publisher> publisherClass, final String templateContent,
                                                             final String templateMimeType, final boolean defaultPublisher) {
        return getNotificationQueryManager().createNotificationPublisher(name, description, publisherClass, templateContent, templateMimeType, defaultPublisher);
    }

    public NotificationPublisher updateNotificationPublisher(NotificationPublisher transientPublisher) {
        return getNotificationQueryManager().updateNotificationPublisher(transientPublisher);
    }

    public void deleteNotificationPublisher(NotificationPublisher notificationPublisher) {
        getNotificationQueryManager().deleteNotificationPublisher(notificationPublisher);
    }

    public void removeProjectFromNotificationRules(final Project project) {
        getNotificationQueryManager().removeProjectFromNotificationRules(project);
    }

    public void removeTeamFromNotificationRules(final Team team) {
        getNotificationQueryManager().removeTeamFromNotificationRules(team);
    }

    /**
     * Determines if a config property is enabled or not.
     * @param configPropertyConstants the property to query
     * @return true if enabled, false if not
     */
    public boolean isEnabled(final ConfigPropertyConstants configPropertyConstants) {
        final ConfigProperty property = getConfigProperty(
                configPropertyConstants.getGroupName(), configPropertyConstants.getPropertyName()
        );
        if (property != null && ConfigProperty.PropertyType.BOOLEAN == property.getPropertyType()) {
            return BooleanUtil.valueOf(property.getPropertyValue());
        }
        return false;
    }

    public ComponentAnalysisCache getComponentAnalysisCache(ComponentAnalysisCache.CacheType cacheType, String targetHost, String targetType, String target) {
        return getCacheQueryManager().getComponentAnalysisCache(cacheType, targetHost, targetType, target);
    }

    public List<ComponentAnalysisCache> getComponentAnalysisCache(ComponentAnalysisCache.CacheType cacheType, String targetType, String target) {
        return getCacheQueryManager().getComponentAnalysisCache(cacheType, targetType, target);
    }

    public synchronized void updateComponentAnalysisCache(ComponentAnalysisCache.CacheType cacheType, String targetHost, String targetType, String target, Date lastOccurrence, JsonObject result) {
        getCacheQueryManager().updateComponentAnalysisCache(cacheType, targetHost, targetType, target, lastOccurrence,  result);
    }

    public void clearComponentAnalysisCache() {
        getCacheQueryManager().clearComponentAnalysisCache();
    }

    public void clearComponentAnalysisCache(Date threshold) {
        getCacheQueryManager().clearComponentAnalysisCache(threshold);
    }

    public void bind(Project project, List<Tag> tags) {
        getProjectQueryManager().bind(project, tags);
    }

    /**
     * Commits the Lucene index.
     * @param commitIndex specifies if the search index should be committed (an expensive operation)
     * @param clazz the indexable class to commit the index of
     */
    public void commitSearchIndex(boolean commitIndex, Class clazz) {
        if (commitIndex) {
            Event.dispatch(new IndexEvent(IndexEvent.Action.COMMIT, clazz));
        }
    }

    /**
     * Commits the Lucene index.
     * @param clazz the indexable class to commit the index of
     */
    public void commitSearchIndex(Class clazz) {
        commitSearchIndex(true, clazz);
    }

    public boolean hasAccessManagementPermission(final Principal principal) {
        if (principal == null) {
            throw new IllegalArgumentException("principal");
        } else if (principal instanceof UserPrincipal) {
            return hasAccessManagementPermission((UserPrincipal)principal);
        } else if (principal instanceof ApiKey) {
            return hasAccessManagementPermission((ApiKey)principal);
        } else {
            throw new UnsupportedOperationException(principal.getClass().getName());
        }
    }

    public boolean hasAccessManagementPermission(final UserPrincipal userPrincipal) {
        return getProjectQueryManager().hasAccessManagementPermission(userPrincipal);
    }

    public boolean hasAccessManagementPermission(final ApiKey apiKey) {
        return getProjectQueryManager().hasAccessManagementPermission(apiKey);
    }

    public PaginatedResult getTags(String policyUuid) {
        return getTagQueryManager().getTags(policyUuid);
    }

    /**
     * Fetch an object from the datastore by its {@link UUID}, using the provided fetch groups.
     * <p>
     * {@code fetchGroups} will override any other fetch groups set on the {@link PersistenceManager},
     * even the default one. If inclusion of the default fetch group is desired, it must be
     * included in {@code fetchGroups} explicitly.
     * <p>
     * Eventually, this may be moved to {@link alpine.persistence.AbstractAlpineQueryManager}.
     *
     * @param clazz Class of the object to fetch
     * @param uuid {@link UUID} of the object to fetch
     * @param fetchGroups Fetch groups to use for this operation
     * @return The object if found, otherwise {@code null}
     * @param <T> Type of the object
     * @throws Exception When closing the query failed
     * @since 4.6.0
     */
    public <T> T getObjectByUuid(final Class<T> clazz, final UUID uuid, final List<String> fetchGroups) throws Exception {
        try (final Query<T> query = pm.newQuery(clazz)) {
            query.setFilter("uuid == :uuid");
            query.setParameters(uuid);
            query.getFetchPlan().setGroups(fetchGroups);
            return query.executeUnique();
        }
    }

    /**
     * Detach a persistent object using the provided fetch groups.
     * <p>
     * {@code fetchGroups} will override any other fetch groups set on the {@link PersistenceManager},
     * even the default one. If inclusion of the default fetch group is desired, it must be
     * included in {@code fetchGroups} explicitly.
     * <p>
     * Eventually, this may be moved to {@link alpine.persistence.AbstractAlpineQueryManager}.
     *
     * @param object      The persistent object to detach
     * @param fetchGroups Fetch groups to use for this operation
     * @param <T>         Type of the object
     * @return The detached object
     * @since 4.8.0
     */
    public <T> T detachWithGroups(final T object, final List<String> fetchGroups) {
        final int origDetachOptions = pm.getFetchPlan().getDetachmentOptions();
        final Set<?> origFetchGroups = pm.getFetchPlan().getGroups();
        try {
            pm.getFetchPlan().setDetachmentOptions(FetchPlan.DETACH_LOAD_FIELDS);
            pm.getFetchPlan().setGroups(fetchGroups);
            return pm.detachCopy(object);
        } finally {
            // Restore previous settings to not impact other operations performed
            // by this persistence manager.
            pm.getFetchPlan().setDetachmentOptions(origDetachOptions);
            pm.getFetchPlan().setGroups(origFetchGroups);
        }
    }

    /**
     * Fetch a list of object from the datastore by theirs {@link UUID}
     *
     * @param clazz Class of the object to fetch
     * @param uuids {@link UUID} list of uuids to fetch
     * @return The list of objects found
     * @param <T> Type of the object
     * @since 4.9.0
     */
    public <T> List<T> getObjectsByUuids(final Class<T> clazz, final List<UUID> uuids) {
        final Query<T> query = getObjectsByUuidsQuery(clazz, uuids);
        return query.executeList();
    }

    /**
     * Create the query to fetch a list of object from the datastore by theirs {@link UUID}
     *
     * @param clazz Class of the object to fetch
     * @param uuids {@link UUID} list of uuids to fetch
     * @return The query to execute
     * @param <T> Type of the object
     * @since 4.9.0
     */
    public <T> Query<T> getObjectsByUuidsQuery(final Class<T> clazz, final List<UUID> uuids) {
        final Query<T> query = pm.newQuery(clazz, ":uuids.contains(uuid)");
        query.setParameters(uuids);
        return query;
    }

    private static List<Team> getTeams(final Principal principal) {
        if (principal instanceof UserPrincipal) {
            final UserPrincipal userPrincipal = ((UserPrincipal) principal);
            return userPrincipal.getTeams();
        } else {
            final ApiKey apiKey = ((ApiKey) principal);
            return apiKey.getTeams();
        }
    }

    /**
     * Extra team filter when ACL management is enable
     * 
     * @param query The query to adapt for ACL
     * @param inputFilter Query filter, will be completed if relevant and applied 
     * @param params Map of named parameters
     * @param bypass When true, access management acl is bypassed
     * @param accessTeamsPath Pass the the project teams for access
     * @param <T> Candidate class for the query
     */
    protected <T> void preprocessACLs(final Query<T> query, final String inputFilter, final Map<String, Object> params,
                                      final boolean bypass, final String accessTeamsPath) {
        if (principal != null && isEnabled(ConfigPropertyConstants.ACCESS_MANAGEMENT_ACL_ENABLED) && !bypass) {
            if (hasAccessManagementPermission(principal)) {
                query.setFilter(inputFilter);
                return;
            }
            final List<Team> teams = QueryManager.getTeams(principal);
            if (teams != null && teams.size() > 0) {
                final StringBuilder sb = new StringBuilder();
                int i = 0;
                for (final var lazzyTeam : teams) {
                    if (sb.length() > 0) {
                        sb.append(" || ");
                    }
                    final Team team = getObjectById(Team.class, lazzyTeam.getId());
                    sb.append(accessTeamsPath).append(".contains(:team").append(i).append(")");
                    params.put("team" + i, team);
                    i++;
                }

                if (StringUtils.trimToNull(inputFilter) != null) {
                    sb.insert(0, "(" + inputFilter + ") && (");
                    sb.append(")");
                }
                query.setFilter(sb.toString());
            }
        } else if (StringUtils.trimToNull(inputFilter) != null) {
            query.setFilter(inputFilter);
        }
    }

    /**
     * Convenience method to execute a given {@link Runnable} within the context of a {@link Transaction}.
     * <p>
     * Eventually, this may be moved to {@link alpine.persistence.AbstractAlpineQueryManager}.
     *
     * @param runnable The {@link Runnable} to execute
     * @since 4.6.0
     */
    public void runInTransaction(final Runnable runnable) {
        runInTransaction((Function<Transaction, Void>) trx -> {
            runnable.run();
            return null;
        });
    }

    public void runInTransaction(final Consumer<Transaction> consumer) {
        runInTransaction((Function<Transaction, Void>) trx -> {
            consumer.accept(trx);
            return null;
        });
    }

    /**
     * Convenience method to execute a given {@link Supplier} within the context of a {@link Transaction}.
     * <p>
     * Eventually, this may be moved to {@link alpine.persistence.AbstractAlpineQueryManager}.
     *
     * @param supplier The {@link Supplier} to execute
     * @since 4.9.0
     */
    public <T> T runInTransaction(final Supplier<T> supplier) {
        return runInTransaction((Function<Transaction, T>) trx -> supplier.get());
    }

    public <T> T runInTransaction(final Function<Transaction, T> function) {
        final Transaction trx = pm.currentTransaction();
        final boolean isJoiningExisting = trx.isActive();
        try {
            if (!isJoiningExisting) {
                trx.begin();
            }
            final T result = function.apply(trx);
            if (!isJoiningExisting) {
                trx.commit();
            }
            return result;
        } finally {
            if (!isJoiningExisting && trx.isActive()) {
                trx.rollback();
            }
        }
    }

    /**
     * Convenience method to ensure that any active transaction is rolled back.
     * <p>
     * Calling this method may sometimes be necessary due to {@link AlpineQueryManager#persist(Object)}
     * no performing a rollback in case committing the transaction fails. This can impact other persistence
     * operations performed in the same session (e.g. {@code NucleusTransactionException: Invalid state. Transaction has already started}).
     *
     * @see <a href="https://github.com/DependencyTrack/dependency-track/issues/2677">Issue 2677</a>
     * @since 4.8.0
     */
    public void ensureNoActiveTransaction() {
        final Transaction trx = pm.currentTransaction();
        if (trx != null && trx.isActive()) {
            trx.rollback();
        }
    }

    public void recursivelyDeleteTeam(Team team) {
        pm.setProperty("datanucleus.query.sql.allowAll", true);
        final Transaction trx = pm.currentTransaction();
        pm.currentTransaction().begin();
        pm.deletePersistentAll(team.getApiKeys());
        String aclDeleteQuery = """
            DELETE FROM \"PROJECT_ACCESS_TEAMS\" WHERE \"PROJECT_ACCESS_TEAMS\".\"TEAM_ID\" = ?
        """;
        final Query query = pm.newQuery(JDOQuery.SQL_QUERY_LANGUAGE, aclDeleteQuery);
        query.executeWithArray(team.getId());
        pm.deletePersistent(team);
        pm.currentTransaction().commit();
    }

    /**
     * Returns a list of all {@link DependencyGraphResponse} objects by {@link Component} UUID.
     * @param uuids a list of {@link Component} UUIDs
     * @return a list of {@link DependencyGraphResponse} objects
     * @since 4.9.0
     */
    public List<DependencyGraphResponse> getComponentDependencyGraphByUuids(final List<UUID> uuids) {
        return this.getComponentQueryManager().getDependencyGraphByUUID(uuids);
    }

    /**
     * Returns a list of all {@link DependencyGraphResponse} objects by {@link ServiceComponent} UUID.
     * @param uuids a list of {@link ServiceComponent} UUIDs
     * @return a list of {@link DependencyGraphResponse} objects
     * @since 4.9.0
     */
    public List<DependencyGraphResponse> getServiceDependencyGraphByUuids(final List<UUID> uuids) {
        return this.getServiceComponentQueryManager().getDependencyGraphByUUID(uuids);
    }

    /**
     * Returns a list of all {@link RepositoryMetaComponent} objects by {@link RepositoryQueryManager.RepositoryMetaComponentSearch} with batchSize 10.
     * @param list a list of {@link RepositoryQueryManager.RepositoryMetaComponentSearch}
     * @return a list of {@link RepositoryMetaComponent} objects
     * @since 4.9.0
     */
    public List<RepositoryMetaComponent> getRepositoryMetaComponentsBatch(final List<RepositoryQueryManager.RepositoryMetaComponentSearch> list) {
        return getRepositoryMetaComponentsBatch(list, 10);
    }

    /**
     * Returns a list of all {@link RepositoryMetaComponent} objects by {@link RepositoryQueryManager.RepositoryMetaComponentSearch} UUID.
     * @param list a list of {@link RepositoryQueryManager.RepositoryMetaComponentSearch}
     * @param batchSize the batch size
     * @return a list of {@link RepositoryMetaComponent} objects
     * @since 4.9.0
     */
    public List<RepositoryMetaComponent> getRepositoryMetaComponentsBatch(final List<RepositoryQueryManager.RepositoryMetaComponentSearch> list, final int batchSize) {
        final List<RepositoryMetaComponent> results = new ArrayList<>(list.size());

        // Split the list into batches
        for (List<RepositoryQueryManager.RepositoryMetaComponentSearch> batch : Lists.partition(list, batchSize)) {
            results.addAll(this.getRepositoryQueryManager().getRepositoryMetaComponents(batch));
        }

        return results;
    }
}<|MERGE_RESOLUTION|>--- conflicted
+++ resolved
@@ -360,17 +360,12 @@
         return getProjectQueryManager().getAllProjects(excludeInactive);
     }
 
-<<<<<<< HEAD
     public List<Project> getAllProjects(boolean excludeInactive, boolean onlyId) {
         return getProjectQueryManager().getAllProjects(excludeInactive, onlyId);
     }
 
-    public PaginatedResult getProjects(final String name, final boolean excludeInactive, final boolean onlyRoot) {
-        return getProjectQueryManager().getProjects(name, excludeInactive, onlyRoot);
-=======
     public PaginatedResult getProjects(final String name, final boolean excludeInactive, final boolean onlyRoot, final Team notAssignedToTeam) {
         return getProjectQueryManager().getProjects(name, excludeInactive, onlyRoot, notAssignedToTeam);
->>>>>>> 700f0ba7
     }
 
     public Project getProject(final String uuid) {
