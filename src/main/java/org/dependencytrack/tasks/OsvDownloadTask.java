--- conflicted
+++ resolved
@@ -305,34 +305,7 @@
         return vs;
     }
 
-<<<<<<< HEAD
-    public static List<String> getEcosystems() {
-=======
-    public Vulnerability findExistingClashingVulnerability(QueryManager qm, Vulnerability vulnerability, OsvAdvisory advisory) {
-
-        Vulnerability existing = null;
-        if (isVulnerabilitySourceClashingWithGithubOrNvd(vulnerability.getSource())) {
-            existing = qm.getVulnerabilityByVulnId(vulnerability.getSource(), vulnerability.getVulnId());
-        } else if (advisory.getAliases() != null) {
-            for(String alias : advisory.getAliases()) {
-                String sourceOfAlias = extractSource(alias).toString();
-                if(isVulnerabilitySourceClashingWithGithubOrNvd(sourceOfAlias)) {
-                    existing = qm.getVulnerabilityByVulnId(sourceOfAlias, alias);
-                    if (existing != null) break;
-                }
-            }
-        }
-        return existing;
-    }
-
-    private boolean isVulnerabilitySourceClashingWithGithubOrNvd(String source) {
-
-        return Vulnerability.Source.GITHUB.toString().equals(source)
-                || Vulnerability.Source.NVD.toString().equals(source);
-    }
-
     public List<String> getEcosystems() {
->>>>>>> 729ab0a1
         ArrayList<String> ecosystems = new ArrayList<>();
         String url = this.osvBaseUrl + "ecosystems.txt";
         HttpUriRequest request = new HttpGet(url);
