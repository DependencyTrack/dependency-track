--- conflicted
+++ resolved
@@ -172,27 +172,16 @@
                 DurationFormatUtils.formatDuration(new Date().getTime() - counters.measuredAt.getTime(), "mm:ss:SS"));
     }
 
-<<<<<<< HEAD
-    private List<Project> fetchNextActiveProjectsPage(final PersistenceManager pm, final Long lastId) throws Exception {
-        try (final Query<Project> query = pm.newQuery(Project.class)) {
-            // exclude collection projects since their numbers are included in other projects and would wrongly influence portfolio metrics.
-            if (lastId == null) {
-                query.setFilter("(active == null || active == true) && (collectionLogic == null || collectionLogic == 'NONE')");
-            } else {
-                query.setFilter("(active == null || active == true) && (collectionLogic == null || collectionLogic == 'NONE') " +
-                        "&& id < :lastId");
-                query.setParameters(lastId);
-            }
-            query.setOrdering("id DESC");
-            query.range(0, BATCH_SIZE);
-            query.getFetchPlan().setGroup(Project.FetchGroup.METRICS_UPDATE.name());
-=======
     private List<Project> fetchNextActiveProjectsBatch(final PersistenceManager pm, final Long lastId) {
         final Query<Project> query = pm.newQuery(Project.class);
+        // exclude collection projects since their numbers are included in other projects and would wrongly influence portfolio metrics.
         if (lastId == null) {
-            query.setFilter("active");
+            query.setFilter("active && (collectionLogic == null || collectionLogic == 'NONE')");
         } else {
-            query.setFilter("active && id < :lastId");
+            query.setFilter("""
+                    active \
+                    && (collectionLogic == null || collectionLogic == 'NONE') \
+                    && id < :lastId""");
             query.setParameters(lastId);
         }
         query.setOrdering("id DESC");
@@ -201,7 +190,6 @@
         // NB: Set fetch group on PM level to avoid fields of the default fetch group from being loaded.
         try (var ignoredPersistenceCustomization = new ScopedCustomization(pm)
                 .withFetchGroup(Project.FetchGroup.METRICS_UPDATE.name())) {
->>>>>>> 69cd5401
             return List.copyOf(query.executeList());
         } finally {
             query.closeAll();
