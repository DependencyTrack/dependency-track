/*
 * This file is part of Dependency-Track.
 *
 * Licensed under the Apache License, Version 2.0 (the "License");
 * you may not use this file except in compliance with the License.
 * You may obtain a copy of the License at
 *
 *   http://www.apache.org/licenses/LICENSE-2.0
 *
 * Unless required by applicable law or agreed to in writing, software
 * distributed under the License is distributed on an "AS IS" BASIS,
 * WITHOUT WARRANTIES OR CONDITIONS OF ANY KIND, either express or implied.
 * See the License for the specific language governing permissions and
 * limitations under the License.
 *
 * SPDX-License-Identifier: Apache-2.0
 * Copyright (c) Steve Springett. All Rights Reserved.
 */
package org.dependencytrack.persistence;

import org.dependencytrack.PersistenceCapableTest;
import org.dependencytrack.auth.Permissions;
import org.dependencytrack.model.ConfigPropertyConstants;
import org.dependencytrack.notification.publisher.DefaultNotificationPublishers;
import org.junit.Assert;
import org.junit.Test;

import java.lang.reflect.Method;

public class DefaultObjectGeneratorTest extends PersistenceCapableTest {

    @Test
    public void testContextInitialized() throws Exception {
        testLoadDefaultPermissions();
        testLoadDefaultPersonas();
        testLoadDefaultLicenses();
        testLoadDefaultRepositories();
        testLoadDefaultConfigProperties();
        testLoadDefaultNotificationPublishers();
    }

    @Test
    public void testLoadDefaultLicenses() throws Exception {
        DefaultObjectGenerator generator = new DefaultObjectGenerator();
        Method method = generator.getClass().getDeclaredMethod("loadDefaultLicenses");
        method.setAccessible(true);
        method.invoke(generator);
        Assert.assertEquals(489, qm.getAllLicensesConcise().size());
    }

    @Test
    public void testLoadDefaultPermissions() throws Exception {
        DefaultObjectGenerator generator = new DefaultObjectGenerator();
        Method method = generator.getClass().getDeclaredMethod("loadDefaultPermissions");
        method.setAccessible(true);
        method.invoke(generator);
        Assert.assertEquals(Permissions.values().length, qm.getPermissions().size());
    }

    @Test
    public void testLoadDefaultPersonas() throws Exception {
        DefaultObjectGenerator generator = new DefaultObjectGenerator();
        Method method = generator.getClass().getDeclaredMethod("loadDefaultPersonas");
        method.setAccessible(true);
        method.invoke(generator);
        Assert.assertEquals(3, qm.getTeams().size());
    }

    @Test
    public void testLoadDefaultRepositories() throws Exception {
        DefaultObjectGenerator generator = new DefaultObjectGenerator();
        Method method = generator.getClass().getDeclaredMethod("loadDefaultRepositories");
        method.setAccessible(true);
        method.invoke(generator);
        Assert.assertEquals(13, qm.getAllRepositories().size());
    }

    @Test
    public void testLoadDefaultConfigProperties() throws Exception {
        DefaultObjectGenerator generator = new DefaultObjectGenerator();
        Method method = generator.getClass().getDeclaredMethod("loadDefaultConfigProperties");
        method.setAccessible(true);
        method.invoke(generator);
<<<<<<< HEAD
        Assert.assertEquals(44, qm.getConfigProperties().size());
=======
        Assert.assertEquals(ConfigPropertyConstants.values().length, qm.getConfigProperties().size());
>>>>>>> 7685a291
    }

    @Test
    public void testLoadDefaultNotificationPublishers() throws Exception {
        DefaultObjectGenerator generator = new DefaultObjectGenerator();
        Method method = generator.getClass().getDeclaredMethod("loadDefaultNotificationPublishers");
        method.setAccessible(true);
        method.invoke(generator);
<<<<<<< HEAD
        Assert.assertEquals(8, qm.getAllNotificationPublishers().size());
=======
        Assert.assertEquals(DefaultNotificationPublishers.values().length, qm.getAllNotificationPublishers().size());
>>>>>>> 7685a291
    }
}<|MERGE_RESOLUTION|>--- conflicted
+++ resolved
@@ -81,11 +81,7 @@
         Method method = generator.getClass().getDeclaredMethod("loadDefaultConfigProperties");
         method.setAccessible(true);
         method.invoke(generator);
-<<<<<<< HEAD
-        Assert.assertEquals(44, qm.getConfigProperties().size());
-=======
         Assert.assertEquals(ConfigPropertyConstants.values().length, qm.getConfigProperties().size());
->>>>>>> 7685a291
     }
 
     @Test
@@ -94,10 +90,6 @@
         Method method = generator.getClass().getDeclaredMethod("loadDefaultNotificationPublishers");
         method.setAccessible(true);
         method.invoke(generator);
-<<<<<<< HEAD
-        Assert.assertEquals(8, qm.getAllNotificationPublishers().size());
-=======
         Assert.assertEquals(DefaultNotificationPublishers.values().length, qm.getAllNotificationPublishers().size());
->>>>>>> 7685a291
     }
 }