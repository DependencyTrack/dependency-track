/*
 * This file is part of Dependency-Track.
 *
 * Licensed under the Apache License, Version 2.0 (the "License");
 * you may not use this file except in compliance with the License.
 * You may obtain a copy of the License at
 *
 *   http://www.apache.org/licenses/LICENSE-2.0
 *
 * Unless required by applicable law or agreed to in writing, software
 * distributed under the License is distributed on an "AS IS" BASIS,
 * WITHOUT WARRANTIES OR CONDITIONS OF ANY KIND, either express or implied.
 * See the License for the specific language governing permissions and
 * limitations under the License.
 *
 * SPDX-License-Identifier: Apache-2.0
 * Copyright (c) Steve Springett. All Rights Reserved.
 */
package org.dependencytrack.persistence;

import org.dependencytrack.PersistenceCapableTest;
import org.junit.Assert;
import org.junit.Test;

import java.lang.reflect.Method;

public class DefaultObjectGeneratorTest extends PersistenceCapableTest {

    @Test
    public void testContextInitialized() throws Exception {
        testLoadDefaultPermissions();
        testLoadDefaultPersonas();
        testLoadDefaultLicenses();
        testLoadDefaultRepositories();
        testLoadDefaultNotificicationPublishers();
        testLoadDefaultConfigProperties();
    }

    @Test
    public void testLoadDefaultLicenses() throws Exception {
        DefaultObjectGenerator generator = new DefaultObjectGenerator();
        Method method = generator.getClass().getDeclaredMethod("loadDefaultLicenses");
        method.setAccessible(true);
        method.invoke(generator);
        Assert.assertEquals(489, qm.getAllLicensesConcise().size());
    }

    @Test
    public void testLoadDefaultPermissions() throws Exception {
        DefaultObjectGenerator generator = new DefaultObjectGenerator();
        Method method = generator.getClass().getDeclaredMethod("loadDefaultPermissions");
        method.setAccessible(true);
        method.invoke(generator);
        Assert.assertEquals(12, qm.getPermissions().size());
    }

    @Test
    public void testLoadDefaultPersonas() throws Exception {
        DefaultObjectGenerator generator = new DefaultObjectGenerator();
        Method method = generator.getClass().getDeclaredMethod("loadDefaultPersonas");
        method.setAccessible(true);
        method.invoke(generator);
        Assert.assertEquals(3, qm.getTeams().size());
    }

    @Test
    public void testLoadDefaultRepositories() throws Exception {
        DefaultObjectGenerator generator = new DefaultObjectGenerator();
        Method method = generator.getClass().getDeclaredMethod("loadDefaultRepositories");
        method.setAccessible(true);
        method.invoke(generator);
        Assert.assertEquals(13, qm.getAllRepositories().size());
    }

    @Test
    public void testLoadDefaultConfigProperties() throws Exception {
        DefaultObjectGenerator generator = new DefaultObjectGenerator();
        Method method = generator.getClass().getDeclaredMethod("loadDefaultConfigProperties");
        method.setAccessible(true);
        method.invoke(generator);
<<<<<<< HEAD
        Assert.assertEquals(44, qm.getConfigProperties().size());
=======
        Assert.assertEquals(43, qm.getConfigProperties().size());
>>>>>>> 58dae197
    }

    @Test
    public void testLoadDefaultNotificicationPublishers() throws Exception {
        DefaultObjectGenerator generator = new DefaultObjectGenerator();
        Method method = generator.getClass().getDeclaredMethod("loadDefaultNotificicationPublishers");
        method.setAccessible(true);
        method.invoke(generator);
        Assert.assertEquals(7, qm.getAllNotificationPublishers().size());
    }
}<|MERGE_RESOLUTION|>--- conflicted
+++ resolved
@@ -78,11 +78,7 @@
         Method method = generator.getClass().getDeclaredMethod("loadDefaultConfigProperties");
         method.setAccessible(true);
         method.invoke(generator);
-<<<<<<< HEAD
         Assert.assertEquals(44, qm.getConfigProperties().size());
-=======
-        Assert.assertEquals(43, qm.getConfigProperties().size());
->>>>>>> 58dae197
     }
 
     @Test
