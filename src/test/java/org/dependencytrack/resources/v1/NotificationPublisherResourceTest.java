/*
 * This file is part of Dependency-Track.
 *
 * Licensed under the Apache License, Version 2.0 (the "License");
 * you may not use this file except in compliance with the License.
 * You may obtain a copy of the License at
 *
 *   http://www.apache.org/licenses/LICENSE-2.0
 *
 * Unless required by applicable law or agreed to in writing, software
 * distributed under the License is distributed on an "AS IS" BASIS,
 * WITHOUT WARRANTIES OR CONDITIONS OF ANY KIND, either express or implied.
 * See the License for the specific language governing permissions and
 * limitations under the License.
 *
 * SPDX-License-Identifier: Apache-2.0
 * Copyright (c) OWASP Foundation. All Rights Reserved.
 */
package org.dependencytrack.resources.v1;

import alpine.common.util.UuidUtil;
import alpine.notification.NotificationLevel;
import alpine.security.crypto.DataEncryption;
import alpine.server.filters.ApiFilter;
import alpine.server.filters.AuthenticationFilter;
import com.github.tomakehurst.wiremock.WireMockServer;
import com.github.tomakehurst.wiremock.client.WireMock;
import org.dependencytrack.JerseyTestRule;
import org.dependencytrack.ResourceTest;
import org.dependencytrack.model.ConfigPropertyConstants;
import org.dependencytrack.model.NotificationPublisher;
import org.dependencytrack.model.NotificationRule;
import org.dependencytrack.notification.NotificationGroup;
import org.dependencytrack.notification.NotificationScope;
import org.dependencytrack.notification.publisher.DefaultNotificationPublishers;
import org.dependencytrack.notification.publisher.Publisher;
import org.dependencytrack.notification.publisher.SendMailPublisher;
import org.dependencytrack.notification.publisher.SlackPublisher;
import org.dependencytrack.persistence.DefaultObjectGenerator;
import org.glassfish.jersey.server.ResourceConfig;
import org.junit.Assert;
import org.junit.Before;
import org.junit.ClassRule;
import org.junit.Test;

import jakarta.json.JsonArray;
import jakarta.json.JsonObject;
import jakarta.ws.rs.client.Entity;
import jakarta.ws.rs.core.Form;
import jakarta.ws.rs.core.MediaType;
import jakarta.ws.rs.core.Response;
import java.time.Duration;
import java.util.HashSet;
import java.util.Set;
import java.util.UUID;

import static com.github.tomakehurst.wiremock.client.WireMock.aResponse;
import static com.github.tomakehurst.wiremock.client.WireMock.equalToJson;
import static com.github.tomakehurst.wiremock.client.WireMock.postRequestedFor;
import static com.github.tomakehurst.wiremock.client.WireMock.urlPathEqualTo;
import static com.github.tomakehurst.wiremock.core.WireMockConfiguration.options;
import static org.assertj.core.api.Assertions.assertThat;
import static org.awaitility.Awaitility.await;

public class NotificationPublisherResourceTest extends ResourceTest {

    @ClassRule
    public static JerseyTestRule jersey = new JerseyTestRule(
            new ResourceConfig(NotificationPublisherResource.class)
                    .register(ApiFilter.class)
                    .register(AuthenticationFilter.class));

    @Before
    public void before() throws Exception {
        super.before();
        final var generator = new DefaultObjectGenerator();
        generator.loadDefaultNotificationPublishers();
    }

    @Test
    public void getAllNotificationPublishersTest() {
        Response response = jersey.target(V1_NOTIFICATION_PUBLISHER).request()
                .header(X_API_KEY, apiKey)
                .get(Response.class);
        Assert.assertEquals(200, response.getStatus(), 0);
        Assert.assertNull(response.getHeaderString(TOTAL_COUNT_HEADER));
        JsonArray json = parseJsonArray(response);
        Assert.assertNotNull(json);
        Assert.assertEquals(10, json.size());
        Assert.assertEquals("Console", json.getJsonObject(1).getString("name"));
        Assert.assertEquals("Displays notifications on the system console", json.getJsonObject(1).getString("description"));
        Assert.assertEquals("text/plain", json.getJsonObject(1).getString("templateMimeType"));
        Assert.assertNotNull("template");
        Assert.assertTrue(json.getJsonObject(1).getBoolean("defaultPublisher"));
        Assert.assertTrue(UuidUtil.isValidUUID(json.getJsonObject(1).getString("uuid")));
    }

    @Test
    public void getAllEventNotificationPublishersTest() {
        Response response = jersey.target(V1_NOTIFICATION_PUBLISHER_EVENT).request()
                .header(X_API_KEY, apiKey)
                .get(Response.class);
        Assert.assertEquals(200, response.getStatus(), 0);
        Assert.assertNull(response.getHeaderString(TOTAL_COUNT_HEADER));
        JsonArray json = parseJsonArray(response);
        Assert.assertNotNull(json);
        Assert.assertEquals(8, json.size());
        Assert.assertEquals("Console", json.getJsonObject(1).getString("name"));
        Assert.assertEquals("Displays notifications on the system console", json.getJsonObject(1).getString("description"));
        Assert.assertEquals("text/plain", json.getJsonObject(1).getString("templateMimeType"));
        Assert.assertNotNull("template");
        Assert.assertTrue(json.getJsonObject(1).getBoolean("defaultPublisher"));
        Assert.assertTrue(UuidUtil.isValidUUID(json.getJsonObject(1).getString("uuid")));
    }

    @Test
    public void getAllScheduledNotificationPublishersTest() {
        Response response = jersey.target(V1_NOTIFICATION_PUBLISHER_SCHEDULED).request()
                .header(X_API_KEY, apiKey)
                .get(Response.class);
        Assert.assertEquals(200, response.getStatus(), 0);
        Assert.assertNull(response.getHeaderString(TOTAL_COUNT_HEADER));
        JsonArray json = parseJsonArray(response);
        Assert.assertNotNull(json);
        Assert.assertEquals(2, json.size());
        Assert.assertEquals("Scheduled Email", json.getJsonObject(1).getString("name"));
        Assert.assertEquals("Sends summarized notifications to an email address in a defined schedule", json.getJsonObject(1).getString("description"));
        Assert.assertEquals("text/html", json.getJsonObject(1).getString("templateMimeType"));
        Assert.assertNotNull("template");
        Assert.assertTrue(json.getJsonObject(1).getBoolean("defaultPublisher"));
        Assert.assertTrue(UuidUtil.isValidUUID(json.getJsonObject(1).getString("uuid")));
    }

    @Test
    public void createNotificationPublisherTest() {
        NotificationPublisher publisher = new NotificationPublisher();
        publisher.setName("Example Publisher");
        publisher.setDescription("Publisher description");
        publisher.setTemplate("template");
        publisher.setTemplateMimeType("application/json");
        publisher.setPublisherClass(SendMailPublisher.class.getName());
        publisher.setDefaultPublisher(false);
        Response response = jersey.target(V1_NOTIFICATION_PUBLISHER).request()
                .header(X_API_KEY, apiKey)
                .put(Entity.entity(publisher, MediaType.APPLICATION_JSON));
        Assert.assertEquals(201, response.getStatus(), 0);
        JsonObject json = parseJsonObject(response);
        Assert.assertNotNull(json);
        Assert.assertEquals("Example Publisher", json.getString("name"));
        Assert.assertFalse(json.getBoolean("defaultPublisher"));
        Assert.assertFalse(json.getBoolean("publishScheduled"));
        Assert.assertEquals("Publisher description", json.getString("description"));
        Assert.assertEquals("template", json.getString("template"));
        Assert.assertEquals("application/json", json.getString("templateMimeType"));
        Assert.assertTrue(UuidUtil.isValidUUID(json.getString("uuid")));
        Assert.assertEquals(SendMailPublisher.class.getName(), json.getString("publisherClass"));
    }

    @Test
    public void createNotificationPublisherWithPublishScheduledTest() {
        NotificationPublisher publisher = new NotificationPublisher();
        publisher.setName("Example Publisher");
        publisher.setDescription("Publisher description");
        publisher.setTemplate("template");
        publisher.setTemplateMimeType("application/json");
        publisher.setPublisherClass(SendMailPublisher.class.getName());
        publisher.setDefaultPublisher(false);
        publisher.setPublishScheduled(true);
        Response response = jersey.target(V1_NOTIFICATION_PUBLISHER).request()
                .header(X_API_KEY, apiKey)
                .put(Entity.entity(publisher, MediaType.APPLICATION_JSON));
        Assert.assertEquals(201, response.getStatus(), 0);
        JsonObject json = parseJsonObject(response);
        Assert.assertNotNull(json);
        Assert.assertEquals("Example Publisher", json.getString("name"));
        Assert.assertFalse(json.getBoolean("defaultPublisher"));
        Assert.assertTrue(json.getBoolean("publishScheduled"));
        Assert.assertEquals("Publisher description", json.getString("description"));
        Assert.assertEquals("template", json.getString("template"));
        Assert.assertEquals("application/json", json.getString("templateMimeType"));
        Assert.assertTrue(UuidUtil.isValidUUID(json.getString("uuid")));
        Assert.assertEquals(SendMailPublisher.class.getName(), json.getString("publisherClass"));
    }

    @Test
    public void createNotificationPublisherWithDefaultFlagTest() {
        NotificationPublisher publisher = new NotificationPublisher();
        publisher.setName("Example Publisher");
        publisher.setDescription("Publisher description");
        publisher.setTemplate("template");
        publisher.setTemplateMimeType("application/json");
        publisher.setPublisherClass(SendMailPublisher.class.getName());
        publisher.setDefaultPublisher(true);
        Response response = jersey.target(V1_NOTIFICATION_PUBLISHER).request()
                .header(X_API_KEY, apiKey)
                .put(Entity.entity(publisher, MediaType.APPLICATION_JSON));
        Assert.assertEquals(400, response.getStatus(), 0);
        String body = getPlainTextBody(response);
        Assert.assertEquals("The creation of a new default publisher is forbidden", body);
    }

    @Test
    public void createNotificationPublisherWithExistingNameTest() {
        NotificationPublisher publisher = new NotificationPublisher();
        publisher.setName(DefaultNotificationPublishers.SLACK.getPublisherName());
        publisher.setDescription("Publisher description");
        publisher.setTemplate("template");
        publisher.setTemplateMimeType("application/json");
        publisher.setPublisherClass(SendMailPublisher.class.getName());
        publisher.setDefaultPublisher(true);
        Response response = jersey.target(V1_NOTIFICATION_PUBLISHER).request()
                .header(X_API_KEY, apiKey)
                .put(Entity.entity(publisher, MediaType.APPLICATION_JSON));
        Assert.assertEquals(409, response.getStatus(), 0);
        String body = getPlainTextBody(response);
        Assert.assertEquals("The notification with the name " + DefaultNotificationPublishers.SLACK.getPublisherName() + " already exist", body);
    }

    @Test
    public void createNotificationPublisherWithClassNotImplementingPublisherInterfaceTest() {
        NotificationPublisher publisher = new NotificationPublisher();
        publisher.setName("Example Publisher");
        publisher.setDescription("Publisher description");
        publisher.setTemplate("template");
        publisher.setTemplateMimeType("application/json");
        publisher.setPublisherClass(NotificationPublisherResource.class.getName());
        publisher.setDefaultPublisher(false);
        Response response = jersey.target(V1_NOTIFICATION_PUBLISHER).request()
                .header(X_API_KEY, apiKey)
                .put(Entity.entity(publisher, MediaType.APPLICATION_JSON));
        Assert.assertEquals(400, response.getStatus(), 0);
        String body = getPlainTextBody(response);
        Assert.assertEquals("The class " + NotificationPublisherResource.class.getName() + " does not implement " + Publisher.class.getName(), body);
    }

    @Test
    public void createNotificationPublisherClassNotFoundTest() {
        NotificationPublisher publisher = new NotificationPublisher();
        publisher.setName("Example Publisher");
        publisher.setDescription("Publisher description");
        publisher.setTemplate("template");
        publisher.setTemplateMimeType("application/json");
        publisher.setPublisherClass("invalidClassFqcn");
        publisher.setDefaultPublisher(false);
        Response response = jersey.target(V1_NOTIFICATION_PUBLISHER).request()
                .header(X_API_KEY, apiKey)
                .put(Entity.entity(publisher, MediaType.APPLICATION_JSON));
        Assert.assertEquals(400, response.getStatus(), 0);
        String body = getPlainTextBody(response);
        Assert.assertEquals("The class invalidClassFqcn cannot be found", body);
    }

    @Test
    public void updateNotificationPublisherTest() {
        NotificationPublisher notificationPublisher = qm.createNotificationPublisher(
                "Example Publisher", "Publisher description",
                SendMailPublisher.class, "template", "text/html",
                false
        );
        notificationPublisher.setName("Updated Publisher name");
        Response response = jersey.target(V1_NOTIFICATION_PUBLISHER).request()
                .header(X_API_KEY, apiKey)
                .post(Entity.entity(notificationPublisher, MediaType.APPLICATION_JSON));
        Assert.assertEquals(200, response.getStatus(), 0);
        JsonObject json = parseJsonObject(response);
        Assert.assertNotNull(json);
        Assert.assertEquals("Updated Publisher name", json.getString("name"));
        Assert.assertFalse(json.getBoolean("defaultPublisher"));
        Assert.assertFalse(json.getBoolean("publishScheduled"));
        Assert.assertEquals("Publisher description", json.getString("description"));
        Assert.assertEquals("template", json.getString("template"));
        Assert.assertEquals("text/html", json.getString("templateMimeType"));
        Assert.assertEquals(notificationPublisher.getUuid().toString(), json.getString("uuid"));
        Assert.assertEquals(SendMailPublisher.class.getName(), json.getString("publisherClass"));
    }

    @Test
    public void updateNotificationPublisherToScheduledTest() {
        NotificationPublisher notificationPublisher = qm.createNotificationPublisher(
                "Example Publisher", "Publisher description",
                SendMailPublisher.class, "template", "text/html",
                false
        );
        notificationPublisher.setName("Updated Publisher name");
        notificationPublisher.setPublishScheduled(true);
        Response response = jersey.target(V1_NOTIFICATION_PUBLISHER).request()
                .header(X_API_KEY, apiKey)
                .post(Entity.entity(notificationPublisher, MediaType.APPLICATION_JSON));
        Assert.assertEquals(200, response.getStatus(), 0);
        JsonObject json = parseJsonObject(response);
        Assert.assertNotNull(json);
        Assert.assertEquals("Updated Publisher name", json.getString("name"));
        Assert.assertFalse(json.getBoolean("defaultPublisher"));
        Assert.assertTrue(json.getBoolean("publishScheduled"));
        Assert.assertEquals("Publisher description", json.getString("description"));
        Assert.assertEquals("template", json.getString("template"));
        Assert.assertEquals("text/html", json.getString("templateMimeType"));
        Assert.assertEquals(notificationPublisher.getUuid().toString(), json.getString("uuid"));
        Assert.assertEquals(SendMailPublisher.class.getName(), json.getString("publisherClass"));
    }

    @Test
    public void updateUnknownNotificationPublisherTest() {
        NotificationPublisher notificationPublisher = qm.createNotificationPublisher(
                "Example Publisher", "Publisher description",
                SendMailPublisher.class, "template", "text/html",
                false
        );
        notificationPublisher = qm.detach(NotificationPublisher.class, notificationPublisher.getId());
        notificationPublisher.setUuid(UUID.randomUUID());
        Response response = jersey.target(V1_NOTIFICATION_PUBLISHER).request()
                .header(X_API_KEY, apiKey)
                .post(Entity.entity(notificationPublisher, MediaType.APPLICATION_JSON));
        Assert.assertEquals(404, response.getStatus(), 0);
        Assert.assertNull(response.getHeaderString(TOTAL_COUNT_HEADER));
        String body = getPlainTextBody(response);
        Assert.assertEquals("The UUID of the notification publisher could not be found.", body);
    }

    @Test
    public void updateExistingDefaultNotificationPublisherTest() {
        NotificationPublisher notificationPublisher = qm.getDefaultNotificationPublisher(DefaultNotificationPublishers.EMAIL);
        notificationPublisher.setName(notificationPublisher.getName() + " Updated");
        Response response = jersey.target(V1_NOTIFICATION_PUBLISHER).request()
                .header(X_API_KEY, apiKey)
                .post(Entity.entity(notificationPublisher, MediaType.APPLICATION_JSON));
        Assert.assertEquals(400, response.getStatus(), 0);
        Assert.assertNull(response.getHeaderString(TOTAL_COUNT_HEADER));
        String body = getPlainTextBody(response);
        Assert.assertEquals("The modification of a default publisher is forbidden", body);
    }

    @Test
    public void updateNotificationPublisherWithNameOfAnotherNotificationPublisherTest() {
        NotificationPublisher notificationPublisher = qm.createNotificationPublisher(
                "Example Publisher", "Publisher description",
                SendMailPublisher.class, "template", "text/html",
                false
        );
        notificationPublisher = qm.detach(NotificationPublisher.class, notificationPublisher.getId());
        notificationPublisher.setName(DefaultNotificationPublishers.MS_TEAMS.getPublisherName());
        Response response = jersey.target(V1_NOTIFICATION_PUBLISHER).request()
                .header(X_API_KEY, apiKey)
                .post(Entity.entity(notificationPublisher, MediaType.APPLICATION_JSON));
        Assert.assertEquals(409, response.getStatus(), 0);
        Assert.assertNull(response.getHeaderString(TOTAL_COUNT_HEADER));
        String body = getPlainTextBody(response);
        Assert.assertEquals("An existing publisher with the name '" + DefaultNotificationPublishers.MS_TEAMS.getPublisherName() + "' already exist", body);
    }

    @Test
    public void updateNotificationPublisherWithInvalidClassTest() {
        NotificationPublisher notificationPublisher = qm.createNotificationPublisher(
                "Example Publisher", "Publisher description",
                SendMailPublisher.class, "template", "text/html",
                false
        );
        notificationPublisher.setPublisherClass("unknownClass");
        Response response = jersey.target(V1_NOTIFICATION_PUBLISHER).request()
                .header(X_API_KEY, apiKey)
                .post(Entity.entity(notificationPublisher, MediaType.APPLICATION_JSON));
        Assert.assertEquals(400, response.getStatus(), 0);
        Assert.assertNull(response.getHeaderString(TOTAL_COUNT_HEADER));
        String body = getPlainTextBody(response);
        Assert.assertEquals("The class unknownClass cannot be found", body);
    }

    @Test
    public void updateNotificationPublisherWithClassNotImplementingPublisherInterfaceTest() {
        NotificationPublisher notificationPublisher = qm.createNotificationPublisher(
                "Example Publisher", "Publisher description",
                SendMailPublisher.class, "template", "text/html",
                false
        );
        notificationPublisher.setPublisherClass(NotificationPublisherResource.class.getName());
        Response response = jersey.target(V1_NOTIFICATION_PUBLISHER).request()
                .header(X_API_KEY, apiKey)
                .post(Entity.entity(notificationPublisher, MediaType.APPLICATION_JSON));
        Assert.assertEquals(400, response.getStatus(), 0);
        Assert.assertNull(response.getHeaderString(TOTAL_COUNT_HEADER));
        String body = getPlainTextBody(response);
        Assert.assertEquals("The class " + NotificationPublisherResource.class.getName() + " does not implement " + Publisher.class.getName(), body);
    }

    @Test
    public void deleteNotificationPublisherWithNoRulesTest() {
        NotificationPublisher publisher = qm.createNotificationPublisher(
                "Example Publisher", "Publisher description",
                SendMailPublisher.class, "template", "text/html",
                false
        );
        Response response = jersey.target(V1_NOTIFICATION_PUBLISHER + "/" + publisher.getUuid()).request()
                .header(X_API_KEY, apiKey)
                .delete();
        Assert.assertEquals(204, response.getStatus(), 0);
        Assert.assertNull(qm.getObjectByUuid(NotificationPublisher.class, publisher.getUuid()));
    }

    @Test
    public void deleteNotificationPublisherWithLinkedNotificationRulesTest() {
        NotificationPublisher publisher = qm.createNotificationPublisher(
                "Example Publisher", "Publisher description",
                SendMailPublisher.class, "template", "text/html",
                false
        );
        NotificationRule firstRule = qm.createNotificationRule("Example Rule 1", NotificationScope.PORTFOLIO, NotificationLevel.INFORMATIONAL, publisher);
        NotificationRule secondRule = qm.createNotificationRule("Example Rule 2", NotificationScope.PORTFOLIO, NotificationLevel.INFORMATIONAL, publisher);
        Response response = jersey.target(V1_NOTIFICATION_PUBLISHER + "/" + publisher.getUuid()).request()
                .header(X_API_KEY, apiKey)
                .delete();
        Assert.assertEquals(204, response.getStatus(), 0);
        Assert.assertNull(qm.getObjectByUuid(NotificationPublisher.class, publisher.getUuid()));
        Assert.assertNull(qm.getObjectByUuid(NotificationRule.class, firstRule.getUuid()));
        Assert.assertNull(qm.getObjectByUuid(NotificationRule.class, secondRule.getUuid()));
    }

    @Test
    public void deleteUnknownNotificationPublisherTest() {
        Response response = jersey.target(V1_NOTIFICATION_PUBLISHER + "/" + UUID.randomUUID()).request()
                .header(X_API_KEY, apiKey)
                .delete();
        Assert.assertEquals(404, response.getStatus(), 0);
    }

    @Test
    public void deleteDefaultNotificationPublisherTest() {
        NotificationPublisher notificationPublisher = qm.getDefaultNotificationPublisher(DefaultNotificationPublishers.EMAIL);
        Response response = jersey.target(V1_NOTIFICATION_PUBLISHER + "/" + notificationPublisher.getUuid()).request()
                .header(X_API_KEY, apiKey)
                .delete();
        Assert.assertEquals(400, response.getStatus(), 0);
        Assert.assertNull(response.getHeaderString(TOTAL_COUNT_HEADER));
        String body = getPlainTextBody(response);
        Assert.assertEquals("Deleting a default notification publisher is forbidden.", body);
    }

    @Test
    public void testSmtpPublisherConfigTest() {
        Form form = new Form();
        form.param("destination", "test@example.com");
        Response response = jersey.target(V1_NOTIFICATION_PUBLISHER + "/test/smtp").request()
                .header(X_API_KEY, apiKey)
                .post(Entity.entity(form, MediaType.APPLICATION_FORM_URLENCODED_TYPE));
        Assert.assertEquals(200, response.getStatus(), 0);
    }

    @Test
    public void testNotificationRuleTest() {
        NotificationPublisher publisher = qm.createNotificationPublisher(
                "Example Publisher", "Publisher description",
                SlackPublisher.class, "template", "text/html",
                false);

        NotificationRule rule = qm.createNotificationRule("Example Rule 1", NotificationScope.PORTFOLIO, NotificationLevel.INFORMATIONAL, publisher);

        Set<NotificationGroup> groups = new HashSet<>(Set.of(NotificationGroup.BOM_CONSUMED, NotificationGroup.BOM_PROCESSED, NotificationGroup.BOM_PROCESSING_FAILED,
                NotificationGroup.BOM_VALIDATION_FAILED, NotificationGroup.NEW_VULNERABILITY, NotificationGroup.NEW_VULNERABLE_DEPENDENCY,
                NotificationGroup.POLICY_VIOLATION, NotificationGroup.PROJECT_CREATED, NotificationGroup.PROJECT_AUDIT_CHANGE,
                NotificationGroup.VEX_CONSUMED, NotificationGroup.VEX_PROCESSED));
        rule.setNotifyOn(groups);

        rule.setPublisherConfig("{\"destination\":\"https://example.com/webhook\"}");

        Response sendMailResponse = jersey.target(V1_NOTIFICATION_PUBLISHER + "/test/" + rule.getUuid()).request()
                .header(X_API_KEY, apiKey)
                .post(Entity.entity("", MediaType.APPLICATION_FORM_URLENCODED_TYPE));

        Assert.assertEquals(200, sendMailResponse.getStatus());
    }

    @Test
    public void testNotificationRuleJiraTest() throws Exception {
        new DefaultObjectGenerator().loadDefaultNotificationPublishers();

        final NotificationPublisher jiraPublisher = qm.getNotificationPublisher(
                DefaultNotificationPublishers.JIRA.getPublisherName());
        assertThat(jiraPublisher).isNotNull();

        final var notificationRule = new NotificationRule();
        notificationRule.setPublisher(jiraPublisher);
        notificationRule.setPublisherConfig("""
                {
                  "destination": "FOO",
                  "jiraTicketType": "Task"
                }
                """);
        notificationRule.setName("Jira Test");
        notificationRule.setNotifyOn(Set.of(NotificationGroup.NEW_VULNERABILITY));
        notificationRule.setNotificationLevel(NotificationLevel.INFORMATIONAL);
        notificationRule.setScope(NotificationScope.PORTFOLIO);
        qm.persist(notificationRule);

        final var wireMock = new WireMockServer(options().dynamicPort());
        wireMock.start();

        try {
            qm.createConfigProperty(
                    ConfigPropertyConstants.JIRA_URL.getGroupName(),
                    ConfigPropertyConstants.JIRA_URL.getPropertyName(),
                    wireMock.baseUrl(),
                    ConfigPropertyConstants.JIRA_URL.getPropertyType(),
                    ConfigPropertyConstants.JIRA_URL.getDescription());
            qm.createConfigProperty(
                    ConfigPropertyConstants.JIRA_PASSWORD.getGroupName(),
                    ConfigPropertyConstants.JIRA_PASSWORD.getPropertyName(),
                    DataEncryption.encryptAsString("authToken"),
                    ConfigPropertyConstants.JIRA_PASSWORD.getPropertyType(),
                    ConfigPropertyConstants.JIRA_PASSWORD.getDescription());

            wireMock.stubFor(WireMock.post(WireMock.anyUrl())
                    .willReturn(aResponse()
                            .withStatus(200)));

            final Response response = jersey.target(V1_NOTIFICATION_PUBLISHER + "/test/" + notificationRule.getUuid()).request()
                    .header(X_API_KEY, apiKey)
                    .post(null);
            assertThat(response.getStatus()).isEqualTo(200);

            await("Notification Delivery")
                    .atMost(Duration.ofSeconds(5))
                    .untilAsserted(() -> wireMock.verify(postRequestedFor(urlPathEqualTo("/rest/api/2/issue"))
                            .withRequestBody(equalToJson("""
                                    {
                                      "fields" : {
                                        "project" : {
                                          "key" : "FOO"
                                        },
                                        "issuetype" : {
                                          "name" : "Task"
                                        },
                                        "summary" : "[Dependency-Track] [NEW_VULNERABILITY] [MEDIUM] New medium vulnerability identified: INT-001",
                                        "description" : "A new vulnerability has been identified on your project(s).\\n\\\\\\\\\\n\\\\\\\\\\n*Vulnerability description*\\n{code:none|bgColor=white|borderStyle=none}{code}\\n\\n*VulnID*\\nINT-001\\n\\n*Severity*\\nMedium\\n\\n*Component*\\n[componentName : componentVersion|/components/94f87321-a5d1-4c2f-b2fe-95165debebc6]\\n\\n*Affected project(s)*\\n- [projectName (projectVersion)|/projects/c9c9539a-e381-4b36-ac52-6a7ab83b2c95]\\n"
                                      }
                                    }
                                    """))));
        } finally {
            wireMock.stop();
        }
    }

    @Test
    public void testNotificationRuleNotFoundTest() {
        final Response response = jersey.target(V1_NOTIFICATION_PUBLISHER + "/test/" + UUID.randomUUID()).request()
                .header(X_API_KEY, apiKey)
                .post(null);
        assertThat(response.getStatus()).isEqualTo(404);
    }

    @Test
    public void restoreDefaultTemplatesTest() {
<<<<<<< HEAD
        NotificationPublisher slackPublisher = qm.getDefaultNotificationPublisher(DefaultNotificationPublishers.SLACK);
        slackPublisher.setName(slackPublisher.getName()+" Updated");
=======
        NotificationPublisher slackPublisher = qm.getDefaultNotificationPublisher(DefaultNotificationPublishers.SLACK.getPublisherClass());
        slackPublisher.setName(slackPublisher.getName() + " Updated");
>>>>>>> 370fb14b
        qm.persist(slackPublisher);
        qm.detach(NotificationPublisher.class, slackPublisher.getId());
        qm.createConfigProperty(
                ConfigPropertyConstants.NOTIFICATION_TEMPLATE_DEFAULT_OVERRIDE_ENABLED.getGroupName(),
                ConfigPropertyConstants.NOTIFICATION_TEMPLATE_DEFAULT_OVERRIDE_ENABLED.getPropertyName(),
                "true",
                ConfigPropertyConstants.NOTIFICATION_TEMPLATE_DEFAULT_OVERRIDE_ENABLED.getPropertyType(),
                ConfigPropertyConstants.NOTIFICATION_TEMPLATE_DEFAULT_OVERRIDE_ENABLED.getDescription()
        );
        Response response = jersey.target(V1_NOTIFICATION_PUBLISHER + "/restoreDefaultTemplates").request()
                .header(X_API_KEY, apiKey)
                .post(Entity.json(""));
        qm.getPersistenceManager().refreshAll();
        Assert.assertEquals(200, response.getStatus(), 0);
        Assert.assertFalse(qm.isEnabled(ConfigPropertyConstants.NOTIFICATION_TEMPLATE_DEFAULT_OVERRIDE_ENABLED));
        slackPublisher = qm.getDefaultNotificationPublisher(DefaultNotificationPublishers.SLACK);
        Assert.assertEquals(DefaultNotificationPublishers.SLACK.getPublisherName(), slackPublisher.getName());
    }
}<|MERGE_RESOLUTION|>--- conflicted
+++ resolved
@@ -548,13 +548,8 @@
 
     @Test
     public void restoreDefaultTemplatesTest() {
-<<<<<<< HEAD
         NotificationPublisher slackPublisher = qm.getDefaultNotificationPublisher(DefaultNotificationPublishers.SLACK);
-        slackPublisher.setName(slackPublisher.getName()+" Updated");
-=======
-        NotificationPublisher slackPublisher = qm.getDefaultNotificationPublisher(DefaultNotificationPublishers.SLACK.getPublisherClass());
         slackPublisher.setName(slackPublisher.getName() + " Updated");
->>>>>>> 370fb14b
         qm.persist(slackPublisher);
         qm.detach(NotificationPublisher.class, slackPublisher.getId());
         qm.createConfigProperty(
