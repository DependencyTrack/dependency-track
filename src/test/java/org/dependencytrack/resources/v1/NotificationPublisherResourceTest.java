/*
 * This file is part of Dependency-Track.
 *
 * Licensed under the Apache License, Version 2.0 (the "License");
 * you may not use this file except in compliance with the License.
 * You may obtain a copy of the License at
 *
 *   http://www.apache.org/licenses/LICENSE-2.0
 *
 * Unless required by applicable law or agreed to in writing, software
 * distributed under the License is distributed on an "AS IS" BASIS,
 * WITHOUT WARRANTIES OR CONDITIONS OF ANY KIND, either express or implied.
 * See the License for the specific language governing permissions and
 * limitations under the License.
 *
 * SPDX-License-Identifier: Apache-2.0
 * Copyright (c) Steve Springett. All Rights Reserved.
 */
package org.dependencytrack.resources.v1;

import alpine.common.util.UuidUtil;
import alpine.model.ConfigProperty;
import alpine.notification.NotificationLevel;
import alpine.server.filters.ApiFilter;
import alpine.server.filters.AuthenticationFilter;
import org.dependencytrack.ResourceTest;
import org.dependencytrack.model.ConfigPropertyConstants;
import org.dependencytrack.model.NotificationPublisher;
import org.dependencytrack.model.NotificationRule;
import org.dependencytrack.notification.NotificationScope;
import org.dependencytrack.notification.publisher.DefaultNotificationPublishers;
import org.dependencytrack.notification.publisher.Publisher;
import org.dependencytrack.notification.publisher.SendMailPublisher;
import org.dependencytrack.persistence.DefaultObjectGenerator;
import org.glassfish.jersey.client.ClientProperties;
import org.glassfish.jersey.server.ResourceConfig;
import org.glassfish.jersey.servlet.ServletContainer;
import org.glassfish.jersey.test.DeploymentContext;
import org.glassfish.jersey.test.ServletDeploymentContext;
import org.junit.Assert;
import org.junit.Before;
import org.junit.Test;

import javax.json.JsonArray;
import javax.json.JsonObject;
import javax.ws.rs.client.Entity;
import javax.ws.rs.core.Form;
import javax.ws.rs.core.MediaType;
import javax.ws.rs.core.Response;
import java.util.UUID;

public class NotificationPublisherResourceTest extends ResourceTest {

    @Override
    protected DeploymentContext configureDeployment() {
        return ServletDeploymentContext.forServlet(new ServletContainer(
                new ResourceConfig(NotificationPublisherResource.class)
                        .register(ApiFilter.class)
                        .register(AuthenticationFilter.class)))
                .build();
    }

    @Before
    public void before() throws Exception {
        super.before();
        DefaultObjectGenerator generator = new DefaultObjectGenerator();
        generator.contextInitialized(null);
    }

    @Test
    public void getAllNotificationPublishersTest() {
        Response response = target(V1_NOTIFICATION_PUBLISHER).request()
                .header(X_API_KEY, apiKey)
                .get(Response.class);
        Assert.assertEquals(200, response.getStatus(), 0);
        Assert.assertNull(response.getHeaderString(TOTAL_COUNT_HEADER));
        JsonArray json = parseJsonArray(response);
        Assert.assertNotNull(json);
<<<<<<< HEAD
        Assert.assertEquals(8, json.size());
=======
        Assert.assertEquals(7, json.size());
>>>>>>> 7685a291
        Assert.assertEquals("Console", json.getJsonObject(1).getString("name"));
        Assert.assertEquals("Displays notifications on the system console", json.getJsonObject(1).getString("description"));
        Assert.assertEquals("text/plain", json.getJsonObject(1).getString("templateMimeType"));
        Assert.assertNotNull("template");
        Assert.assertTrue(json.getJsonObject(1).getBoolean("defaultPublisher"));
        Assert.assertTrue(UuidUtil.isValidUUID(json.getJsonObject(1).getString("uuid")));
    }

    @Test
    public void createNotificationPublisherTest() {
        NotificationPublisher publisher = new NotificationPublisher();
        publisher.setName("Example Publisher");
        publisher.setDescription("Publisher description");
        publisher.setTemplate("template");
        publisher.setTemplateMimeType("application/json");
        publisher.setPublisherClass(SendMailPublisher.class.getName());
        publisher.setDefaultPublisher(false);
        Response response = target(V1_NOTIFICATION_PUBLISHER).request()
                .header(X_API_KEY, apiKey)
                .put(Entity.entity(publisher, MediaType.APPLICATION_JSON));
        Assert.assertEquals(201, response.getStatus(), 0);
        JsonObject json = parseJsonObject(response);
        Assert.assertNotNull(json);
        Assert.assertEquals("Example Publisher", json.getString("name"));
        Assert.assertFalse(json.getBoolean("defaultPublisher"));
        Assert.assertEquals("Publisher description", json.getString("description"));
        Assert.assertEquals("template", json.getString("template"));
        Assert.assertEquals("application/json", json.getString("templateMimeType"));
        Assert.assertTrue(UuidUtil.isValidUUID(json.getString("uuid")));
        Assert.assertEquals(SendMailPublisher.class.getName(), json.getString("publisherClass"));
    }

    @Test
    public void createNotificationPublisherWithDefaultFlagTest() {
        NotificationPublisher publisher = new NotificationPublisher();
        publisher.setName("Example Publisher");
        publisher.setDescription("Publisher description");
        publisher.setTemplate("template");
        publisher.setTemplateMimeType("application/json");
        publisher.setPublisherClass(SendMailPublisher.class.getName());
        publisher.setDefaultPublisher(true);
        Response response = target(V1_NOTIFICATION_PUBLISHER).request()
                .header(X_API_KEY, apiKey)
                .put(Entity.entity(publisher, MediaType.APPLICATION_JSON));
        Assert.assertEquals(400, response.getStatus(), 0);
        String body = getPlainTextBody(response);
        Assert.assertEquals("The creation of a new default publisher is forbidden", body);
    }

    @Test
    public void createNotificationPublisherWithExistingNameTest() {
        NotificationPublisher publisher = new NotificationPublisher();
        publisher.setName(DefaultNotificationPublishers.SLACK.getPublisherName());
        publisher.setDescription("Publisher description");
        publisher.setTemplate("template");
        publisher.setTemplateMimeType("application/json");
        publisher.setPublisherClass(SendMailPublisher.class.getName());
        publisher.setDefaultPublisher(true);
        Response response = target(V1_NOTIFICATION_PUBLISHER).request()
                .header(X_API_KEY, apiKey)
                .put(Entity.entity(publisher, MediaType.APPLICATION_JSON));
        Assert.assertEquals(409, response.getStatus(), 0);
        String body = getPlainTextBody(response);
        Assert.assertEquals("The notification with the name "+DefaultNotificationPublishers.SLACK.getPublisherName()+" already exist", body);
    }

    @Test
    public void createNotificationPublisherWithClassNotImplementingPublisherInterfaceTest() {
        NotificationPublisher publisher = new NotificationPublisher();
        publisher.setName("Example Publisher");
        publisher.setDescription("Publisher description");
        publisher.setTemplate("template");
        publisher.setTemplateMimeType("application/json");
        publisher.setPublisherClass(NotificationPublisherResource.class.getName());
        publisher.setDefaultPublisher(false);
        Response response = target(V1_NOTIFICATION_PUBLISHER).request()
                .header(X_API_KEY, apiKey)
                .put(Entity.entity(publisher, MediaType.APPLICATION_JSON));
        Assert.assertEquals(400, response.getStatus(), 0);
        String body = getPlainTextBody(response);
        Assert.assertEquals("The class "+NotificationPublisherResource.class.getName()+" does not implement "+ Publisher.class.getName(), body);
    }

    @Test
    public void createNotificationPublisherClassNotFoundTest() {
        NotificationPublisher publisher = new NotificationPublisher();
        publisher.setName("Example Publisher");
        publisher.setDescription("Publisher description");
        publisher.setTemplate("template");
        publisher.setTemplateMimeType("application/json");
        publisher.setPublisherClass("invalidClassFqcn");
        publisher.setDefaultPublisher(false);
        Response response = target(V1_NOTIFICATION_PUBLISHER).request()
                .header(X_API_KEY, apiKey)
                .put(Entity.entity(publisher, MediaType.APPLICATION_JSON));
        Assert.assertEquals(400, response.getStatus(), 0);
        String body = getPlainTextBody(response);
        Assert.assertEquals("The class invalidClassFqcn cannot be found", body);
    }

    @Test
    public void updateNotificationPublisherTest() {
        NotificationPublisher notificationPublisher = qm.createNotificationPublisher(
                "Example Publisher", "Publisher description",
                (Class) SendMailPublisher.class, "template", "text/html",
                false
        );
        notificationPublisher.setName("Updated Publisher name");
        Response response = target(V1_NOTIFICATION_PUBLISHER).request()
                .header(X_API_KEY, apiKey)
                .post(Entity.entity(notificationPublisher, MediaType.APPLICATION_JSON));
        Assert.assertEquals(200, response.getStatus(), 0);
        JsonObject json = parseJsonObject(response);
        Assert.assertNotNull(json);
        Assert.assertEquals("Updated Publisher name", json.getString("name"));
        Assert.assertFalse(json.getBoolean("defaultPublisher"));
        Assert.assertEquals("Publisher description", json.getString("description"));
        Assert.assertEquals("template", json.getString("template"));
        Assert.assertEquals("text/html", json.getString("templateMimeType"));
        Assert.assertEquals(notificationPublisher.getUuid().toString(), json.getString("uuid"));
        Assert.assertEquals(SendMailPublisher.class.getName(), json.getString("publisherClass"));
    }

    @Test
    public void updateUnknownNotificationPublisherTest() {
        NotificationPublisher notificationPublisher = qm.createNotificationPublisher(
                "Example Publisher", "Publisher description",
                (Class) SendMailPublisher.class, "template", "text/html",
                false
        );
        notificationPublisher = qm.detach(NotificationPublisher.class, notificationPublisher.getId());
        notificationPublisher.setUuid(UUID.randomUUID());
        Response response = target(V1_NOTIFICATION_PUBLISHER).request()
                .header(X_API_KEY, apiKey)
                .post(Entity.entity(notificationPublisher, MediaType.APPLICATION_JSON));
        Assert.assertEquals(404, response.getStatus(), 0);
        Assert.assertNull(response.getHeaderString(TOTAL_COUNT_HEADER));
        String body = getPlainTextBody(response);
        Assert.assertEquals("The UUID of the notification publisher could not be found.", body);
    }

    @Test
    public void updateExistingDefaultNotificationPublisherTest() {
        NotificationPublisher notificationPublisher = qm.getDefaultNotificationPublisher((Class) SendMailPublisher.class);
        notificationPublisher.setName(notificationPublisher.getName() + " Updated");
        Response response = target(V1_NOTIFICATION_PUBLISHER).request()
                .header(X_API_KEY, apiKey)
                .post(Entity.entity(notificationPublisher, MediaType.APPLICATION_JSON));
        Assert.assertEquals(400, response.getStatus(), 0);
        Assert.assertNull(response.getHeaderString(TOTAL_COUNT_HEADER));
        String body = getPlainTextBody(response);
        Assert.assertEquals("The modification of a default publisher is forbidden", body);
    }

    @Test
    public void updateNotificationPublisherWithNameOfAnotherNotificationPublisherTest() {
        NotificationPublisher notificationPublisher = qm.createNotificationPublisher(
                "Example Publisher", "Publisher description",
                (Class) SendMailPublisher.class, "template", "text/html",
                false
        );
        notificationPublisher = qm.detach(NotificationPublisher.class, notificationPublisher.getId());
        notificationPublisher.setName(DefaultNotificationPublishers.MS_TEAMS.getPublisherName());
        Response response = target(V1_NOTIFICATION_PUBLISHER).request()
                .header(X_API_KEY, apiKey)
                .post(Entity.entity(notificationPublisher, MediaType.APPLICATION_JSON));
        Assert.assertEquals(409, response.getStatus(), 0);
        Assert.assertNull(response.getHeaderString(TOTAL_COUNT_HEADER));
        String body = getPlainTextBody(response);
        Assert.assertEquals("An existing publisher with the name '"+DefaultNotificationPublishers.MS_TEAMS.getPublisherName()+"' already exist", body);
    }

    @Test
    public void updateNotificationPublisherWithInvalidClassTest() {
        NotificationPublisher notificationPublisher = qm.createNotificationPublisher(
                "Example Publisher", "Publisher description",
                (Class) SendMailPublisher.class, "template", "text/html",
                false
        );
        notificationPublisher.setPublisherClass("unknownClass");
        Response response = target(V1_NOTIFICATION_PUBLISHER).request()
                .header(X_API_KEY, apiKey)
                .post(Entity.entity(notificationPublisher, MediaType.APPLICATION_JSON));
        Assert.assertEquals(400, response.getStatus(), 0);
        Assert.assertNull(response.getHeaderString(TOTAL_COUNT_HEADER));
        String body = getPlainTextBody(response);
        Assert.assertEquals("The class unknownClass cannot be found", body);
    }

    @Test
    public void updateNotificationPublisherWithClassNotImplementingPublisherInterfaceTest() {
        NotificationPublisher notificationPublisher = qm.createNotificationPublisher(
                "Example Publisher", "Publisher description",
                (Class) SendMailPublisher.class, "template", "text/html",
                false
        );
        notificationPublisher.setPublisherClass(NotificationPublisherResource.class.getName());
        Response response = target(V1_NOTIFICATION_PUBLISHER).request()
                .header(X_API_KEY, apiKey)
                .post(Entity.entity(notificationPublisher, MediaType.APPLICATION_JSON));
        Assert.assertEquals(400, response.getStatus(), 0);
        Assert.assertNull(response.getHeaderString(TOTAL_COUNT_HEADER));
        String body = getPlainTextBody(response);
        Assert.assertEquals("The class "+NotificationPublisherResource.class.getName()+" does not implement "+ Publisher.class.getName(), body);
    }

    @Test
    public void deleteNotificationPublisherWithNoRulesTest() {
        NotificationPublisher publisher = qm.createNotificationPublisher(
                "Example Publisher", "Publisher description",
                (Class) SendMailPublisher.class, "template", "text/html",
                false
        );
        Response response = target(V1_NOTIFICATION_PUBLISHER + "/" + publisher.getUuid()).request()
                .header(X_API_KEY, apiKey)
                .delete();
        Assert.assertEquals(204, response.getStatus(), 0);
        Assert.assertNull(qm.getObjectByUuid(NotificationPublisher.class, publisher.getUuid()));
    }

    @Test
    public void deleteNotificationPublisherWithLinkedNotificationRulesTest() {
        NotificationPublisher publisher = qm.createNotificationPublisher(
                "Example Publisher", "Publisher description",
                (Class) SendMailPublisher.class, "template", "text/html",
                false
        );
        NotificationRule firstRule = qm.createNotificationRule("Example Rule 1", NotificationScope.PORTFOLIO, NotificationLevel.INFORMATIONAL, publisher);
        NotificationRule secondRule = qm.createNotificationRule("Example Rule 2", NotificationScope.PORTFOLIO, NotificationLevel.INFORMATIONAL, publisher);
        Response response = target(V1_NOTIFICATION_PUBLISHER + "/" + publisher.getUuid()).request()
                .header(X_API_KEY, apiKey)
                .delete();
        Assert.assertEquals(204, response.getStatus(), 0);
        Assert.assertNull(qm.getObjectByUuid(NotificationPublisher.class, publisher.getUuid()));
        Assert.assertNull(qm.getObjectByUuid(NotificationRule.class, firstRule.getUuid()));
        Assert.assertNull(qm.getObjectByUuid(NotificationRule.class, secondRule.getUuid()));
    }

    @Test
    public void deleteUnknownNotificationPublisherTest() {
        Response response = target(V1_NOTIFICATION_PUBLISHER + "/" + UUID.randomUUID()).request()
                .header(X_API_KEY, apiKey)
                .delete();
        Assert.assertEquals(404, response.getStatus(), 0);
    }

    @Test
    public void deleteDefaultNotificationPublisherTest() {
        NotificationPublisher notificationPublisher = qm.getDefaultNotificationPublisher((Class) SendMailPublisher.class);
        Response response = target(V1_NOTIFICATION_PUBLISHER + "/" + notificationPublisher.getUuid()).request()
                .header(X_API_KEY, apiKey)
                .delete();
        Assert.assertEquals(400, response.getStatus(), 0);
        Assert.assertNull(response.getHeaderString(TOTAL_COUNT_HEADER));
        String body = getPlainTextBody(response);
        Assert.assertEquals("Deleting a default notification publisher is forbidden.", body);
    }

    @Test
    public void testSmtpPublisherConfigTest() {
        Form form = new Form();
        form.param("destination", "test@example.com");
        Response response = target(V1_NOTIFICATION_PUBLISHER + "/test/smtp").request()
                .header(X_API_KEY, apiKey)
                .post(Entity.entity(form, MediaType.APPLICATION_FORM_URLENCODED_TYPE));
        Assert.assertEquals(200, response.getStatus(), 0);
    }

    @Test
    public void restoreDefaultTemplatesTest() {
        NotificationPublisher slackPublisher = qm.getDefaultNotificationPublisher(DefaultNotificationPublishers.SLACK.getPublisherClass());
        slackPublisher.setName(slackPublisher.getName()+" Updated");
        qm.persist(slackPublisher);
        qm.detach(NotificationPublisher.class, slackPublisher.getId());
        ConfigProperty property = qm.getConfigProperty(
                ConfigPropertyConstants.NOTIFICATION_TEMPLATE_DEFAULT_OVERRIDE_ENABLED.getGroupName(),
                ConfigPropertyConstants.NOTIFICATION_TEMPLATE_DEFAULT_OVERRIDE_ENABLED.getPropertyName()
        );
        property.setPropertyValue("true");
        qm.persist(property);
        qm.detach(ConfigProperty.class, property.getId());
        Response response = target(V1_NOTIFICATION_PUBLISHER + "/restoreDefaultTemplates").request()
                .header(X_API_KEY, apiKey)
                .post(Entity.json(""));
        qm.getPersistenceManager().refreshAll();
        Assert.assertEquals(200, response.getStatus(), 0);
        Assert.assertFalse(qm.isEnabled(ConfigPropertyConstants.NOTIFICATION_TEMPLATE_DEFAULT_OVERRIDE_ENABLED));
        slackPublisher = qm.getDefaultNotificationPublisher(DefaultNotificationPublishers.SLACK.getPublisherClass());
        Assert.assertEquals(DefaultNotificationPublishers.SLACK.getPublisherName(), slackPublisher.getName());
    }
}<|MERGE_RESOLUTION|>--- conflicted
+++ resolved
@@ -76,11 +76,7 @@
         Assert.assertNull(response.getHeaderString(TOTAL_COUNT_HEADER));
         JsonArray json = parseJsonArray(response);
         Assert.assertNotNull(json);
-<<<<<<< HEAD
         Assert.assertEquals(8, json.size());
-=======
-        Assert.assertEquals(7, json.size());
->>>>>>> 7685a291
         Assert.assertEquals("Console", json.getJsonObject(1).getString("name"));
         Assert.assertEquals("Displays notifications on the system console", json.getJsonObject(1).getString("description"));
         Assert.assertEquals("text/plain", json.getJsonObject(1).getString("templateMimeType"));
