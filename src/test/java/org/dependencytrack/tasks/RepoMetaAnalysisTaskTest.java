--- conflicted
+++ resolved
@@ -1,13 +1,5 @@
 package org.dependencytrack.tasks;
 
-<<<<<<< HEAD
-import static com.github.tomakehurst.wiremock.client.WireMock.containing;
-import static com.github.tomakehurst.wiremock.core.WireMockConfiguration.options;
-import static org.assertj.core.api.Assertions.assertThat;
-
-import java.util.List;
-
-=======
 import alpine.event.framework.EventService;
 import com.github.packageurl.PackageURL;
 import com.github.tomakehurst.wiremock.client.WireMock;
@@ -16,7 +8,6 @@
 import com.github.tomakehurst.wiremock.junit5.WireMockRuntimeInfo;
 import com.github.tomakehurst.wiremock.junit5.WireMockTest;
 import jakarta.ws.rs.core.MediaType;
->>>>>>> 19ca5540
 import org.dependencytrack.PersistenceCapableTest;
 import org.dependencytrack.event.RepositoryMetaEvent;
 import org.dependencytrack.model.Component;
@@ -29,24 +20,14 @@
 import org.junit.jupiter.api.BeforeEach;
 import org.junit.jupiter.api.Test;
 
-<<<<<<< HEAD
-import com.github.packageurl.PackageURL;
-import com.github.tomakehurst.wiremock.client.WireMock;
-import com.github.tomakehurst.wiremock.http.Body;
-import com.github.tomakehurst.wiremock.http.ContentTypeHeader;
-import com.github.tomakehurst.wiremock.junit.WireMockRule;
-
-import alpine.event.framework.EventService;
-import jakarta.ws.rs.core.MediaType;
-=======
 import java.util.List;
 
 import static com.github.tomakehurst.wiremock.client.WireMock.containing;
 import static org.assertj.core.api.Assertions.assertThat;
->>>>>>> 19ca5540
 
 @WireMockTest
 class RepoMetaAnalysisTaskTest extends PersistenceCapableTest {
+
     private WireMockRuntimeInfo wmRuntimeInfo;
 
     @BeforeEach
@@ -110,13 +91,8 @@
     }
 
     @Test
-<<<<<<< HEAD
-    public void informTestNullUserName() throws Exception {
+    void informTestNullUserName() throws Exception {
         WireMock.stubFor(WireMock.get(WireMock.anyUrl()).withHeader("Authorization", containing("Bearer"))
-=======
-    void informTestNullUserName() throws Exception {
-        WireMock.stubFor(WireMock.get(WireMock.anyUrl()).withHeader("Authorization", containing("Basic"))
->>>>>>> 19ca5540
                 .willReturn(WireMock.aResponse()
                         .withStatus(200)
                         .withResponseBody(Body.ofBinaryOrText("""
@@ -207,13 +183,8 @@
     }
 
     @Test
-<<<<<<< HEAD
-    public void informTestUserNameAndPassword() throws Exception {
+    void informTestUserNameAndPassword() throws Exception {
         WireMock.stubFor(WireMock.get(WireMock.anyUrl()).withHeader("Authorization", containing("Basic"))
-=======
-    void informTestUserNameAndPassword() throws Exception {
-        WireMock.stubFor(WireMock.get(WireMock.anyUrl())
->>>>>>> 19ca5540
                 .willReturn(WireMock.aResponse()
                         .withStatus(200)
                         .withResponseBody(Body.ofBinaryOrText("""
@@ -296,7 +267,7 @@
         component.setName("test3");
         component.setPurl(new PackageURL("pkg:maven/test4/test4@5.12"));
         qm.createComponent(component, false);
-        qm.createRepository(RepositoryType.MAVEN, "test", wireMockRule.baseUrl(), true, false, true, null, "testPassword");
+        qm.createRepository(RepositoryType.MAVEN, "test", wmRuntimeInfo.getHttpBaseUrl(), true, false, true, null, "testPassword");
         new RepositoryMetaAnalyzerTask().inform(new RepositoryMetaEvent(List.of(component)));
         RepositoryMetaComponent metaComponent = qm.getRepositoryMetaComponent(RepositoryType.MAVEN, "test4", "test4");
         qm.getPersistenceManager().refresh(metaComponent);
